--- conflicted
+++ resolved
@@ -31,7 +31,7 @@
 end subroutine mapType_array
 
 !CHECK: @.offload_sizes{{.*}} = private unnamed_addr constant [4 x i64] [i64 0, i64 24, i64 8, i64 4]
-!CHECK: @.offload_maptypes{{.*}} = private unnamed_addr constant [4 x i64] [i64 32, i64 281474976710657, i64 281474976711171, i64 281474976711187]
+!CHECK: @.offload_maptypes{{.*}} = private unnamed_addr constant [4 x i64] [i64 32, i64 281474976711171, i64 281474976711171, i64 281474976711187]
 subroutine mapType_ptr
   integer, pointer :: a
   !$omp target
@@ -40,7 +40,7 @@
 end subroutine mapType_ptr
 
 !CHECK: @.offload_sizes{{.*}} = private unnamed_addr constant [4 x i64] [i64 0, i64 24, i64 8, i64 4]
-!CHECK: @.offload_maptypes{{.*}} = private unnamed_addr constant [4 x i64] [i64 32, i64 281474976710657, i64 281474976711171, i64 281474976711187]
+!CHECK: @.offload_maptypes{{.*}} = private unnamed_addr constant [4 x i64] [i64 32, i64 281474976711171, i64 281474976711171, i64 281474976711187]
 subroutine mapType_allocatable
   integer, allocatable :: a
   allocate(a)
@@ -51,7 +51,7 @@
 end subroutine mapType_allocatable
 
 !CHECK: @.offload_sizes{{.*}} = private unnamed_addr constant [4 x i64] [i64 0, i64 24, i64 8, i64 4]
-!CHECK: @.offload_maptypes{{.*}} = private unnamed_addr constant [4 x i64] [i64 32, i64 281474976710657, i64 281474976710659, i64 281474976710675]
+!CHECK: @.offload_maptypes{{.*}} = private unnamed_addr constant [4 x i64] [i64 32, i64 281474976710659, i64 281474976710659, i64 281474976710675]
 subroutine mapType_ptr_explicit
   integer, pointer :: a
   !$omp target map(tofrom: a)
@@ -60,7 +60,7 @@
 end subroutine mapType_ptr_explicit
 
 !CHECK: @.offload_sizes{{.*}} = private unnamed_addr constant [4 x i64] [i64 0, i64 24, i64 8, i64 4]
-!CHECK: @.offload_maptypes{{.*}} = private unnamed_addr constant [4 x i64] [i64 32, i64 281474976710657, i64 281474976710659, i64 281474976710675]
+!CHECK: @.offload_maptypes{{.*}} = private unnamed_addr constant [4 x i64] [i64 32, i64 281474976710659, i64 281474976710659, i64 281474976710675]
 subroutine mapType_allocatable_explicit
   integer, allocatable :: a
   allocate(a)
@@ -69,7 +69,7 @@
   !$omp end target
   deallocate(a)
 end subroutine mapType_allocatable_explicit
- 
+
 !CHECK: @.offload_sizes{{.*}} = private unnamed_addr constant [1 x i64] [i64 48]
 !CHECK: @.offload_maptypes{{.*}} = private unnamed_addr constant [1 x i64] [i64 547]
 subroutine mapType_derived_implicit
@@ -233,7 +233,7 @@
 end subroutine
 
 !CHECK: @.offload_sizes{{.*}} = private unnamed_addr constant [8 x i64] [i64 0, i64 40, i64 8, i64 136, i64 48, i64 8, i64 0, i64 4]
-!CHECK: @.offload_maptypes{{.*}} = private unnamed_addr constant [8 x i64] [i64 32, i64 281474976710657, i64 281474976710659, i64 281474976710675, i64 281474976710659, i64 281474976710659, i64 281474976710675, i64 281474976710659]
+!CHECK: @.offload_maptypes{{.*}} = private unnamed_addr constant [8 x i64] [i64 32, i64 281474976710659, i64 281474976710659, i64 281474976710675, i64 281474976710659, i64 281474976710659, i64 281474976710675, i64 281474976710659]
 subroutine mapType_alloca_derived_type()
   type :: one_layer
   real(4) :: i
@@ -256,7 +256,7 @@
 end subroutine
 
 !CHECK: @.offload_sizes{{.*}} = private unnamed_addr constant [8 x i64] [i64 0, i64 40, i64 8, i64 240, i64 48, i64 8, i64 0, i64 4]
-!CHECK: @.offload_maptypes{{.*}} = private unnamed_addr constant [8 x i64] [i64 32, i64 281474976710657, i64 281474976710659, i64 281474976710675, i64 281474976710659, i64 281474976710659, i64 281474976710675, i64 281474976710659]
+!CHECK: @.offload_maptypes{{.*}} = private unnamed_addr constant [8 x i64] [i64 32, i64 281474976710659, i64 281474976710659, i64 281474976710675, i64 281474976710659, i64 281474976710659, i64 281474976710675, i64 281474976710659]
 subroutine mapType_alloca_nested_derived_type()
   type :: middle_layer
   real(4) :: i
@@ -476,7 +476,6 @@
 !CHECK: %[[OFFLOAD_PTR_ARR:.*]] = getelementptr inbounds [1 x ptr], ptr %.offload_ptrs, i32 0, i32 0
 !CHECK: store ptr %[[ARR_OFF]], ptr %[[OFFLOAD_PTR_ARR]], align 8
 
-<<<<<<< HEAD
 !CHECK-LABEL: define {{.*}} @{{.*}}maptype_derived_type_alloca_{{.*}}
 !CHECK: %[[ALLOCATABLE_DESC_ALLOCA:.*]] = alloca { ptr, i64, i32, i8, i8, i8, i8, [1 x [3 x i64]] }, align 8
 !CHECK: %[[ALLOCA:.*]] = alloca %_QFmaptype_derived_type_allocaTone_layer, i64 1, align 8
@@ -687,7 +686,7 @@
 !CHECK: store ptr %array_offset, ptr %[[OFFLOAD_PTR_ARR]], align 8
 !CHECK: %[[OFFLOAD_SIZE_ARR:.*]] = getelementptr inbounds [4 x i64], ptr %.offload_sizes, i32 0, i32 3
 !CHECK: store i64 %[[ALLOCATABLE_MEMBER_SIZE_CALC_5]], ptr %[[OFFLOAD_SIZE_ARR]], align 8
-=======
+
 !CHECK-LABEL: define {{.*}} @{{.*}}maptype_common_block_{{.*}}
 !CHECK: %[[BASE_PTR_ARR:.*]] = getelementptr inbounds [1 x ptr], ptr %.offload_baseptrs, i32 0, i32 0
 !CHECK: store ptr @var_common_, ptr %[[BASE_PTR_ARR]], align 8
@@ -702,5 +701,4 @@
 !CHECK: %[[BASE_PTR_ARR_1:.*]] = getelementptr inbounds [2 x ptr], ptr %.offload_baseptrs, i32 0, i32 1
 !CHECK: store ptr getelementptr (i8, ptr @var_common_, i64 4), ptr %[[BASE_PTR_ARR_1]], align 8
 !CHECK: %[[OFFLOAD_PTR_ARR_1:.*]] = getelementptr inbounds [2 x ptr], ptr %.offload_ptrs, i32 0, i32 1
-!CHECK: store ptr getelementptr (i8, ptr @var_common_, i64 4), ptr %[[OFFLOAD_PTR_ARR_1]], align 8
->>>>>>> ba505d9f
+!CHECK: store ptr getelementptr (i8, ptr @var_common_, i64 4), ptr %[[OFFLOAD_PTR_ARR_1]], align 8