--- conflicted
+++ resolved
@@ -1007,7 +1007,82 @@
 
 // -----
 
-<<<<<<< HEAD
+// CHECK-LABEL:  llvm.func @omp_map_common_block_using_common_block_symbol
+
+// CHECK: %[[ADDR_OF:.*]] = llvm.mlir.addressof @var_common_ : !llvm.ptr
+// CHECK: %[[CB_MAP:.*]] = omp.map.info var_ptr(%[[ADDR_OF]] : !llvm.ptr, !llvm.array<8 x i8>) map_clauses(tofrom) capture(ByRef) -> !llvm.ptr {name = "var_common"}
+// CHECK:    omp.target map_entries(%[[CB_MAP]] -> %[[ARG0:.*]] : !llvm.ptr) {
+// CHECK:    ^bb0(%[[ARG0]]: !llvm.ptr):
+// CHECK:      %[[VAR_2_OFFSET:.*]] = llvm.mlir.constant(4 : index) : i64
+// CHECK:      %[[VAR_1_OFFSET:.*]] = llvm.mlir.constant(0 : index) : i64
+// CHECK:      %{{.*}} = llvm.getelementptr %[[ARG0]][%[[VAR_1_OFFSET]]] : (!llvm.ptr, i64) -> !llvm.ptr, i8
+// CHECK:      %{{.*}} = llvm.getelementptr %[[ARG0]][%[[VAR_2_OFFSET]]] : (!llvm.ptr, i64) -> !llvm.ptr, i8
+
+func.func @omp_map_common_block_using_common_block_symbol() {
+  %0 = fir.address_of(@var_common_) : !fir.ref<!fir.array<8xi8>>
+  %1 = omp.map.info var_ptr(%0 : !fir.ref<!fir.array<8xi8>>, !fir.array<8xi8>) map_clauses(tofrom) capture(ByRef) -> !fir.ref<!fir.array<8xi8>> {name = "var_common"}
+  omp.target map_entries(%1 -> %arg0 : !fir.ref<!fir.array<8xi8>>) {
+  ^bb0(%arg0: !fir.ref<!fir.array<8xi8>>):
+    %c4 = arith.constant 4 : index
+    %c0 = arith.constant 0 : index
+    %c20_i32 = arith.constant 20 : i32
+    %2 = fir.convert %arg0 : (!fir.ref<!fir.array<8xi8>>) -> !fir.ref<!fir.array<?xi8>>
+    %3 = fir.coordinate_of %2, %c0 : (!fir.ref<!fir.array<?xi8>>, index) -> !fir.ref<i8>
+    %4 = fir.convert %3 : (!fir.ref<i8>) -> !fir.ref<i32>
+    %5 = fir.convert %arg0 : (!fir.ref<!fir.array<8xi8>>) -> !fir.ref<!fir.array<?xi8>>
+    %6 = fir.coordinate_of %5, %c4 : (!fir.ref<!fir.array<?xi8>>, index) -> !fir.ref<i8>
+    %7 = fir.convert %6 : (!fir.ref<i8>) -> !fir.ref<i32>
+    %8 = fir.load %4 : !fir.ref<i32>
+    %9 = arith.addi %8, %c20_i32 : i32
+    fir.store %9 to %7 : !fir.ref<i32>
+        omp.terminator
+  }
+  return
+}
+
+fir.global common @var_common_(dense<0> : vector<8xi8>) {alignment = 4 : i64} : !fir.array<8xi8>
+
+// -----
+
+// CHECK-LABEL:  llvm.func @omp_map_common_block_using_common_block_members
+
+// CHECK:    %[[VAR_2_OFFSET:.*]] = llvm.mlir.constant(4 : index) : i64
+// CHECK:    %[[VAR_1_OFFSET:.*]] = llvm.mlir.constant(0 : index) : i64
+// CHECK:    %[[ADDR_OF:.*]] = llvm.mlir.addressof @var_common_ : !llvm.ptr
+// CHECK:    %[[VAR_1_CB_GEP:.*]] = llvm.getelementptr %[[ADDR_OF]][%[[VAR_1_OFFSET]]] : (!llvm.ptr, i64) -> !llvm.ptr, i8
+// CHECK:    %[[VAR_2_CB_GEP:.*]] = llvm.getelementptr %[[ADDR_OF]][%[[VAR_2_OFFSET]]] : (!llvm.ptr, i64) -> !llvm.ptr, i8
+// CHECK:    %[[MAP_CB_VAR_1:.*]] = omp.map.info var_ptr(%[[VAR_1_CB_GEP]] : !llvm.ptr, i32) map_clauses(tofrom) capture(ByRef) -> !llvm.ptr {name = "var1"}
+// CHECK:    %[[MAP_CB_VAR_2:.*]] = omp.map.info var_ptr(%[[VAR_2_CB_GEP]] : !llvm.ptr, i32) map_clauses(tofrom) capture(ByRef) -> !llvm.ptr {name = "var2"}
+// CHECK:    omp.target map_entries(%[[MAP_CB_VAR_1]] -> %[[ARG0:.*]], %[[MAP_CB_VAR_2]] -> %[[ARG1:.*]] : !llvm.ptr, !llvm.ptr) {
+// CHECK:     ^bb0(%[[ARG0]]: !llvm.ptr, %[[ARG1]]: !llvm.ptr):
+
+func.func @omp_map_common_block_using_common_block_members() {
+  %c4 = arith.constant 4 : index
+  %c0 = arith.constant 0 : index
+  %0 = fir.address_of(@var_common_) : !fir.ref<!fir.array<8xi8>>
+  %1 = fir.convert %0 : (!fir.ref<!fir.array<8xi8>>) -> !fir.ref<!fir.array<?xi8>>
+  %2 = fir.coordinate_of %1, %c0 : (!fir.ref<!fir.array<?xi8>>, index) -> !fir.ref<i8>
+  %3 = fir.convert %2 : (!fir.ref<i8>) -> !fir.ref<i32>
+  %4 = fir.convert %0 : (!fir.ref<!fir.array<8xi8>>) -> !fir.ref<!fir.array<?xi8>>
+  %5 = fir.coordinate_of %4, %c4 : (!fir.ref<!fir.array<?xi8>>, index) -> !fir.ref<i8>
+  %6 = fir.convert %5 : (!fir.ref<i8>) -> !fir.ref<i32>
+  %7 = omp.map.info var_ptr(%3 : !fir.ref<i32>, i32) map_clauses(tofrom) capture(ByRef) -> !fir.ref<i32> {name = "var1"}
+  %8 = omp.map.info var_ptr(%6 : !fir.ref<i32>, i32) map_clauses(tofrom) capture(ByRef) -> !fir.ref<i32> {name = "var2"}
+  omp.target map_entries(%7 -> %arg0, %8 -> %arg1 : !fir.ref<i32>, !fir.ref<i32>) {
+  ^bb0(%arg0: !fir.ref<i32>, %arg1: !fir.ref<i32>):
+    %c10_i32 = arith.constant 10 : i32
+    %9 = fir.load %arg0 : !fir.ref<i32>
+    %10 = arith.muli %9, %c10_i32 : i32
+    fir.store %10 to %arg1 : !fir.ref<i32>
+   omp.terminator
+  }
+  return
+}
+
+fir.global common @var_common_(dense<0> : vector<8xi8>) {alignment = 4 : i64} : !fir.array<8xi8>
+
+// -----
+
 // NOTE: This test (and the other allocatable member map tests below) uses mock
 // bounds to simplify the example, the real bounds generation is more complex
 // as it has to access the box information. However, it's not what the test
@@ -1036,42 +1111,11 @@
   // CHECK: ^bb0(%[[ARG_1]]: !llvm.ptr, %[[ARG_2]]: !llvm.ptr, %[[ARG_3]]: !llvm.ptr):
   omp.target map_entries(%4 -> %arg1, %3 -> %arg2, %5 -> %arg3 : !fir.ref<!fir.box<!fir.heap<!fir.array<?xi32>>>>, !fir.llvm_ptr<!fir.ref<!fir.array<?xi32>>>, !fir.ref<!fir.type<_QFtest_derived_type_allocatable_map_operand_and_block_additionTone_layer{i:f32,scalar:!fir.box<!fir.heap<i32>>,array_i:!fir.array<10xi32>,j:f32,array_j:!fir.box<!fir.heap<!fir.array<?xi32>>>,k:i32}>>) {
   ^bb0(%arg1: !fir.ref<!fir.box<!fir.heap<!fir.array<?xi32>>>>, %arg2: !fir.llvm_ptr<!fir.ref<!fir.array<?xi32>>>, %arg3: !fir.ref<!fir.type<_QFtest_derived_type_allocatable_map_operand_and_block_additionTone_layer{i:f32,scalar:!fir.box<!fir.heap<i32>>,array_i:!fir.array<10xi32>,j:f32,array_j:!fir.box<!fir.heap<!fir.array<?xi32>>>,k:i32}>>):
-=======
-// CHECK-LABEL:  llvm.func @omp_map_common_block_using_common_block_symbol
-
-// CHECK: %[[ADDR_OF:.*]] = llvm.mlir.addressof @var_common_ : !llvm.ptr
-// CHECK: %[[CB_MAP:.*]] = omp.map.info var_ptr(%[[ADDR_OF]] : !llvm.ptr, !llvm.array<8 x i8>) map_clauses(tofrom) capture(ByRef) -> !llvm.ptr {name = "var_common"}
-// CHECK:    omp.target map_entries(%[[CB_MAP]] -> %[[ARG0:.*]] : !llvm.ptr) {
-// CHECK:    ^bb0(%[[ARG0]]: !llvm.ptr):
-// CHECK:      %[[VAR_2_OFFSET:.*]] = llvm.mlir.constant(4 : index) : i64
-// CHECK:      %[[VAR_1_OFFSET:.*]] = llvm.mlir.constant(0 : index) : i64
-// CHECK:      %{{.*}} = llvm.getelementptr %[[ARG0]][%[[VAR_1_OFFSET]]] : (!llvm.ptr, i64) -> !llvm.ptr, i8
-// CHECK:      %{{.*}} = llvm.getelementptr %[[ARG0]][%[[VAR_2_OFFSET]]] : (!llvm.ptr, i64) -> !llvm.ptr, i8
-
-func.func @omp_map_common_block_using_common_block_symbol() {
-  %0 = fir.address_of(@var_common_) : !fir.ref<!fir.array<8xi8>>
-  %1 = omp.map.info var_ptr(%0 : !fir.ref<!fir.array<8xi8>>, !fir.array<8xi8>) map_clauses(tofrom) capture(ByRef) -> !fir.ref<!fir.array<8xi8>> {name = "var_common"}
-  omp.target map_entries(%1 -> %arg0 : !fir.ref<!fir.array<8xi8>>) {
-  ^bb0(%arg0: !fir.ref<!fir.array<8xi8>>):
-    %c4 = arith.constant 4 : index
-    %c0 = arith.constant 0 : index
-    %c20_i32 = arith.constant 20 : i32
-    %2 = fir.convert %arg0 : (!fir.ref<!fir.array<8xi8>>) -> !fir.ref<!fir.array<?xi8>>
-    %3 = fir.coordinate_of %2, %c0 : (!fir.ref<!fir.array<?xi8>>, index) -> !fir.ref<i8>
-    %4 = fir.convert %3 : (!fir.ref<i8>) -> !fir.ref<i32>
-    %5 = fir.convert %arg0 : (!fir.ref<!fir.array<8xi8>>) -> !fir.ref<!fir.array<?xi8>>
-    %6 = fir.coordinate_of %5, %c4 : (!fir.ref<!fir.array<?xi8>>, index) -> !fir.ref<i8>
-    %7 = fir.convert %6 : (!fir.ref<i8>) -> !fir.ref<i32>
-    %8 = fir.load %4 : !fir.ref<i32>
-    %9 = arith.addi %8, %c20_i32 : i32
-    fir.store %9 to %7 : !fir.ref<i32>
->>>>>>> ba505d9f
-    omp.terminator
-  }
-  return
-}
-
-<<<<<<< HEAD
+    omp.terminator
+  }
+  return
+}
+
 // -----
 
 // CHECK-LABEL:  llvm.func @omp_allocatable_derived_type_member_map
@@ -1173,48 +1217,11 @@
   // CHECK:  ^bb0(%[[ARG_1]]: !llvm.ptr, %[[ARG_2]]: !llvm.ptr, %[[ARG_3]]: !llvm.ptr, %[[ARG_4]]: !llvm.ptr, %[[ARG_5]]: !llvm.ptr):
   omp.target map_entries(%12 -> %arg1, %6 -> %arg2, %5 -> %arg3, %10 -> %arg4, %13 -> %arg5 : !fir.llvm_ptr<!fir.ref<!fir.type<_QFtest_alloca_nested_derived_type_map_operand_and_block_additionTtop_layer{i:f32,scalar:!fir.box<!fir.heap<i32>>,array_i:!fir.array<10xi32>,j:f32,array_j:!fir.box<!fir.heap<!fir.array<?xi32>>>,k:i32,nest:!fir.type<_QFtest_alloca_nested_derived_type_map_operand_and_block_additionTmiddle_layer{i:f32,array_i:!fir.array<10xi32>,array_k:!fir.box<!fir.heap<!fir.array<?xi32>>>,k:i32}>}>>>, !fir.ref<!fir.box<!fir.heap<!fir.array<?xi32>>>>, !fir.llvm_ptr<!fir.ref<!fir.array<?xi32>>>, !fir.ref<i32>, !fir.ref<!fir.box<!fir.heap<!fir.type<_QFtest_alloca_nested_derived_type_map_operand_and_block_additionTtop_layer{i:f32,scalar:!fir.box<!fir.heap<i32>>,array_i:!fir.array<10xi32>,j:f32,array_j:!fir.box<!fir.heap<!fir.array<?xi32>>>,k:i32,nest:!fir.type<_QFtest_alloca_nested_derived_type_map_operand_and_block_additionTmiddle_layer{i:f32,array_i:!fir.array<10xi32>,array_k:!fir.box<!fir.heap<!fir.array<?xi32>>>,k:i32}>}>>>>) {
   ^bb0(%arg1: !fir.llvm_ptr<!fir.ref<!fir.type<_QFtest_alloca_nested_derived_type_map_operand_and_block_additionTtop_layer{i:f32,scalar:!fir.box<!fir.heap<i32>>,array_i:!fir.array<10xi32>,j:f32,array_j:!fir.box<!fir.heap<!fir.array<?xi32>>>,k:i32,nest:!fir.type<_QFtest_alloca_nested_derived_type_map_operand_and_block_additionTmiddle_layer{i:f32,array_i:!fir.array<10xi32>,array_k:!fir.box<!fir.heap<!fir.array<?xi32>>>,k:i32}>}>>>, %arg2: !fir.ref<!fir.box<!fir.heap<!fir.array<?xi32>>>>, %arg3: !fir.llvm_ptr<!fir.ref<!fir.array<?xi32>>>, %arg4: !fir.ref<i32>, %arg5: !fir.ref<!fir.box<!fir.heap<!fir.type<_QFtest_alloca_nested_derived_type_map_operand_and_block_additionTtop_layer{i:f32,scalar:!fir.box<!fir.heap<i32>>,array_i:!fir.array<10xi32>,j:f32,array_j:!fir.box<!fir.heap<!fir.array<?xi32>>>,k:i32,nest:!fir.type<_QFtest_alloca_nested_derived_type_map_operand_and_block_additionTmiddle_layer{i:f32,array_i:!fir.array<10xi32>,array_k:!fir.box<!fir.heap<!fir.array<?xi32>>>,k:i32}>}>>>>):
-=======
-fir.global common @var_common_(dense<0> : vector<8xi8>) {alignment = 4 : i64} : !fir.array<8xi8>
-
-// -----
-
-// CHECK-LABEL:  llvm.func @omp_map_common_block_using_common_block_members
-
-// CHECK:    %[[VAR_2_OFFSET:.*]] = llvm.mlir.constant(4 : index) : i64
-// CHECK:    %[[VAR_1_OFFSET:.*]] = llvm.mlir.constant(0 : index) : i64
-// CHECK:    %[[ADDR_OF:.*]] = llvm.mlir.addressof @var_common_ : !llvm.ptr
-// CHECK:    %[[VAR_1_CB_GEP:.*]] = llvm.getelementptr %[[ADDR_OF]][%[[VAR_1_OFFSET]]] : (!llvm.ptr, i64) -> !llvm.ptr, i8
-// CHECK:    %[[VAR_2_CB_GEP:.*]] = llvm.getelementptr %[[ADDR_OF]][%[[VAR_2_OFFSET]]] : (!llvm.ptr, i64) -> !llvm.ptr, i8
-// CHECK:    %[[MAP_CB_VAR_1:.*]] = omp.map.info var_ptr(%[[VAR_1_CB_GEP]] : !llvm.ptr, i32) map_clauses(tofrom) capture(ByRef) -> !llvm.ptr {name = "var1"}
-// CHECK:    %[[MAP_CB_VAR_2:.*]] = omp.map.info var_ptr(%[[VAR_2_CB_GEP]] : !llvm.ptr, i32) map_clauses(tofrom) capture(ByRef) -> !llvm.ptr {name = "var2"}
-// CHECK:    omp.target map_entries(%[[MAP_CB_VAR_1]] -> %[[ARG0:.*]], %[[MAP_CB_VAR_2]] -> %[[ARG1:.*]] : !llvm.ptr, !llvm.ptr) {
-// CHECK:     ^bb0(%[[ARG0]]: !llvm.ptr, %[[ARG1]]: !llvm.ptr):
-
-func.func @omp_map_common_block_using_common_block_members() {
-  %c4 = arith.constant 4 : index
-  %c0 = arith.constant 0 : index
-  %0 = fir.address_of(@var_common_) : !fir.ref<!fir.array<8xi8>>
-  %1 = fir.convert %0 : (!fir.ref<!fir.array<8xi8>>) -> !fir.ref<!fir.array<?xi8>>
-  %2 = fir.coordinate_of %1, %c0 : (!fir.ref<!fir.array<?xi8>>, index) -> !fir.ref<i8>
-  %3 = fir.convert %2 : (!fir.ref<i8>) -> !fir.ref<i32>
-  %4 = fir.convert %0 : (!fir.ref<!fir.array<8xi8>>) -> !fir.ref<!fir.array<?xi8>>
-  %5 = fir.coordinate_of %4, %c4 : (!fir.ref<!fir.array<?xi8>>, index) -> !fir.ref<i8>
-  %6 = fir.convert %5 : (!fir.ref<i8>) -> !fir.ref<i32>
-  %7 = omp.map.info var_ptr(%3 : !fir.ref<i32>, i32) map_clauses(tofrom) capture(ByRef) -> !fir.ref<i32> {name = "var1"}
-  %8 = omp.map.info var_ptr(%6 : !fir.ref<i32>, i32) map_clauses(tofrom) capture(ByRef) -> !fir.ref<i32> {name = "var2"}
-  omp.target map_entries(%7 -> %arg0, %8 -> %arg1 : !fir.ref<i32>, !fir.ref<i32>) {
-  ^bb0(%arg0: !fir.ref<i32>, %arg1: !fir.ref<i32>):
-    %c10_i32 = arith.constant 10 : i32
-    %9 = fir.load %arg0 : !fir.ref<i32>
-    %10 = arith.muli %9, %c10_i32 : i32
-    fir.store %10 to %arg1 : !fir.ref<i32>
->>>>>>> ba505d9f
-    omp.terminator
-  }
-  return
-}
-
-<<<<<<< HEAD
+    omp.terminator
+  }
+  return
+}
+
 // -----
 
 // CHECK-LABEL:  llvm.func @omp_nested_derived_type_alloca_map
@@ -1246,7 +1253,4 @@
     omp.terminator
   }
   return
-}
-=======
-fir.global common @var_common_(dense<0> : vector<8xi8>) {alignment = 4 : i64} : !fir.array<8xi8>
->>>>>>> ba505d9f
+}