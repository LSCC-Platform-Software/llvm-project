// test without per-function tbaa trees so that this functionality does not bitrot
// per-function tbaa tbaa-codegen2.fir
// RUN: fir-opt %s --split-input-file --fir-to-llvm-ir="target=x86_64-unknown-linux-gnu apply-tbaa=true" --per-function-tbaa-trees=false | FileCheck %s
// RUN: fir-opt %s --split-input-file --fir-to-llvm-ir="target=aarch64-unknown-linux-gnu apply-tbaa=true" --per-function-tbaa-trees=false | FileCheck %s

module {
  func.func @tbaa(%arg0: !fir.class<!fir.array<?xnone>> {fir.bindc_name = "a"}) {
    %c9_i8 = arith.constant 9 : i8
    %c0_i64 = arith.constant 0 : i64
    %c10_i32 = arith.constant 10 : i32
    %0 = fir.coordinate_of %arg0, %c0_i64 : (!fir.class<!fir.array<?xnone>>, i64) -> !fir.ref<none>
    %1 = fir.embox %0 source_box %arg0 : (!fir.ref<none>, !fir.class<!fir.array<?xnone>>) -> !fir.class<none>
    %2 = fir.box_typecode %1 : (!fir.class<none>) -> i8
    %3 = arith.cmpi eq, %2, %c9_i8 : i8
    cf.cond_br %3, ^bb1, ^bb2
  ^bb1:  // pred: ^bb0
    %4 = fir.box_addr %1 : (!fir.class<none>) -> !fir.ref<i32>
    fir.store %c10_i32 to %4 : !fir.ref<i32>
    cf.br ^bb2
  ^bb2:  // 2 preds: ^bb0, ^bb1
    return
  }
}

// CHECK-DAG:     #[[ROOT:.*]] = #llvm.tbaa_root<id = "Flang function root ">
// CHECK-DAG:     #[[ANYACC:.*]] = #llvm.tbaa_type_desc<id = "any access", members = {<#[[ROOT]], 0>}>
// CHECK-DAG:     #[[ANYDACC:.*]] = #llvm.tbaa_type_desc<id = "any data access", members = {<#[[ANYACC]], 0>}>
// CHECK-DAG:     #[[BOXMEM:.*]] = #llvm.tbaa_type_desc<id = "descriptor member", members = {<#[[ANYACC]], 0>}>
// CHECK-DAG:     #[[$BOXT:.*]] = #llvm.tbaa_tag<base_type = #[[BOXMEM]], access_type = #[[BOXMEM]], offset = 0>
// CHECK-DAG:     #[[$DATAT:.*]] = #llvm.tbaa_tag<base_type = #[[ANYDACC]], access_type = #[[ANYDACC]], offset = 0>

// CHECK-LABEL:   llvm.func @tbaa(
// CHECK-SAME:                    %[[VAL_0:.*]]: !llvm.ptr {fir.bindc_name = "a"}) {
// CHECK:           %[[VAL_1:.*]] = llvm.mlir.constant(1 : i32) : i32
// CHECK:           %[[VAL_2:.*]] = llvm.alloca %[[VAL_1]] x !llvm.struct<(ptr, i64, i32, i8, i8, i8, i8, ptr, array<1 x i64>)> {alignment = 8 : i64} : (i32) -> !llvm.ptr
// CHECK:           %[[VAL_3:.*]] = llvm.mlir.constant(9 : i8) : i8
// CHECK:           %[[VAL_4:.*]] = llvm.mlir.constant(0 : i64) : i64
// CHECK:           %[[VAL_5:.*]] = llvm.mlir.constant(10 : i32) : i32
// CHECK:           %[[VAL_6:.*]] = llvm.getelementptr %[[VAL_0]][0, 0] : (!llvm.ptr) -> !llvm.ptr, !llvm.struct<(ptr, i64, i32, i8, i8, i8, i8, array<1 x array<3 x i64>>, ptr, array<1 x i64>)>
// CHECK:           %[[VAL_7:.*]] = llvm.load %[[VAL_6]] {tbaa = [#[[$BOXT]]]} : !llvm.ptr -> !llvm.ptr
// CHECK:           %[[VAL_8:.*]] = llvm.mlir.constant(0 : i64) : i64
// CHECK:           %[[VAL_9:.*]] = llvm.getelementptr %[[VAL_0]][0, 7, 0, 2] : (!llvm.ptr) -> !llvm.ptr, !llvm.struct<(ptr, i64, i32, i8, i8, i8, i8, array<1 x array<3 x i64>>, ptr, array<1 x i64>)>
// CHECK:           %[[VAL_10:.*]] = llvm.load %[[VAL_9]] {tbaa = [#[[$BOXT]]]} : !llvm.ptr -> i64
// CHECK:           %[[VAL_11:.*]] = llvm.mul %[[VAL_4]], %[[VAL_10]] overflow<nsw> : i64
// CHECK:           %[[VAL_12:.*]] = llvm.add %[[VAL_11]], %[[VAL_8]] overflow<nsw> : i64
// CHECK:           %[[VAL_14:.*]] = llvm.getelementptr %[[VAL_7]]{{\[}}%[[VAL_12]]] : (!llvm.ptr, i64) -> !llvm.ptr, i8
// CHECK:           %[[VAL_16:.*]] = llvm.mlir.constant(0 : i64) : i64
// CHECK:           %[[VAL_17:.*]] = llvm.mlir.constant(-1 : i32) : i32
// CHECK:           %[[VAL_18:.*]] = llvm.getelementptr %[[VAL_0]][0, 8] : (!llvm.ptr) -> !llvm.ptr, !llvm.struct<(ptr, i64, i32, i8, i8, i8, i8, array<1 x array<3 x i64>>, ptr, array<1 x i64>)>
// CHECK:           %[[VAL_19:.*]] = llvm.load %[[VAL_18]] {tbaa = [#[[$BOXT]]]} : !llvm.ptr -> !llvm.ptr
// CHECK:           %[[VAL_20:.*]] = llvm.getelementptr %[[VAL_0]][0, 1] : (!llvm.ptr) -> !llvm.ptr, !llvm.struct<(ptr, i64, i32, i8, i8, i8, i8, array<1 x array<3 x i64>>, ptr, array<1 x i64>)>
// CHECK:           %[[VAL_21:.*]] = llvm.load %[[VAL_20]] {tbaa = [#[[$BOXT]]]} : !llvm.ptr -> i64
// CHECK:           %[[VAL_22:.*]] = llvm.getelementptr %[[VAL_0]][0, 4] : (!llvm.ptr) -> !llvm.ptr, !llvm.struct<(ptr, i64, i32, i8, i8, i8, i8, array<1 x array<3 x i64>>, ptr, array<1 x i64>)>
// CHECK:           %[[VAL_23:.*]] = llvm.load %[[VAL_22]] {tbaa = [#[[$BOXT]]]} : !llvm.ptr -> i32
// CHECK:           %[[VAL_24:.*]] = llvm.mlir.undef : !llvm.struct<(ptr, i64, i32, i8, i8, i8, i8, ptr, array<1 x i64>)>
// CHECK:           %[[VAL_25:.*]] = llvm.insertvalue %[[VAL_21]], %[[VAL_24]][1] : !llvm.struct<(ptr, i64, i32, i8, i8, i8, i8, ptr, array<1 x i64>)>
// CHECK:           %[[VAL_26:.*]] = llvm.mlir.constant(20180515 : i32) : i32
// CHECK:           %[[VAL_27:.*]] = llvm.insertvalue %[[VAL_26]], %[[VAL_25]][2] : !llvm.struct<(ptr, i64, i32, i8, i8, i8, i8, ptr, array<1 x i64>)>
// CHECK:           %[[VAL_28:.*]] = llvm.mlir.constant(0 : i32) : i32
// CHECK:           %[[VAL_29:.*]] = llvm.trunc %[[VAL_28]] : i32 to i8
// CHECK:           %[[VAL_30:.*]] = llvm.insertvalue %[[VAL_29]], %[[VAL_27]][3] : !llvm.struct<(ptr, i64, i32, i8, i8, i8, i8, ptr, array<1 x i64>)>
// CHECK:           %[[VAL_31:.*]] = llvm.trunc %[[VAL_23]] : i32 to i8
// CHECK:           %[[VAL_32:.*]] = llvm.insertvalue %[[VAL_31]], %[[VAL_30]][4] : !llvm.struct<(ptr, i64, i32, i8, i8, i8, i8, ptr, array<1 x i64>)>
// CHECK:           %[[VAL_33:.*]] = llvm.mlir.constant(0 : i32) : i32
// CHECK:           %[[VAL_34:.*]] = llvm.trunc %[[VAL_33]] : i32 to i8
// CHECK:           %[[VAL_35:.*]] = llvm.insertvalue %[[VAL_34]], %[[VAL_32]][5] : !llvm.struct<(ptr, i64, i32, i8, i8, i8, i8, ptr, array<1 x i64>)>
// CHECK:           %[[VAL_36:.*]] = llvm.mlir.constant(1 : i32) : i32
// CHECK:           %[[VAL_37:.*]] = llvm.trunc %[[VAL_36]] : i32 to i8
// CHECK:           %[[VAL_38:.*]] = llvm.insertvalue %[[VAL_37]], %[[VAL_35]][6] : !llvm.struct<(ptr, i64, i32, i8, i8, i8, i8, ptr, array<1 x i64>)>
// CHECK:           %[[VAL_40B:.*]] = llvm.insertvalue %[[VAL_19]], %[[VAL_38]][7] : !llvm.struct<(ptr, i64, i32, i8, i8, i8, i8, ptr, array<1 x i64>)>
// CHECK:           %[[VAL_40:.*]] = llvm.insertvalue %{{.*}}, %[[VAL_40B]][8, 0] : !llvm.struct<(ptr, i64, i32, i8, i8, i8, i8, ptr, array<1 x i64>)>
// CHECK:           %[[VAL_42:.*]] = llvm.insertvalue %[[VAL_14]], %[[VAL_40]][0] : !llvm.struct<(ptr, i64, i32, i8, i8, i8, i8, ptr, array<1 x i64>)>
// CHECK:           llvm.store %[[VAL_42]], %[[VAL_2]] {tbaa = [#[[$BOXT]]]} : !llvm.struct<(ptr, i64, i32, i8, i8, i8, i8, ptr, array<1 x i64>)>, !llvm.ptr
// CHECK:           %[[VAL_43:.*]] = llvm.getelementptr %[[VAL_2]][0, 4] : (!llvm.ptr) -> !llvm.ptr, !llvm.struct<(ptr, i64, i32, i8, i8, i8, i8, ptr, array<1 x i64>)>
// CHECK:           %[[VAL_44:.*]] = llvm.load %[[VAL_43]] {tbaa = [#[[$BOXT]]]} : !llvm.ptr -> i8
// CHECK:           %[[VAL_45:.*]] = llvm.icmp "eq" %[[VAL_44]], %[[VAL_3]] : i8
// CHECK:           llvm.cond_br %[[VAL_45]], ^bb1, ^bb2
// CHECK:         ^bb1:
// CHECK:           %[[VAL_46:.*]] = llvm.getelementptr %[[VAL_2]][0, 0] : (!llvm.ptr) -> !llvm.ptr, !llvm.struct<(ptr, i64, i32, i8, i8, i8, i8, ptr, array<1 x i64>)>
// CHECK:           %[[VAL_47:.*]] = llvm.load %[[VAL_46]] {tbaa = [#[[$BOXT]]]} : !llvm.ptr -> !llvm.ptr
// CHECK:           llvm.store %[[VAL_5]], %[[VAL_47]] {tbaa = [#[[$DATAT]]]} : i32, !llvm.ptr
// CHECK:           llvm.br ^bb2
// CHECK:         ^bb2:
// CHECK:           llvm.return
// CHECK:         }

// -----

module {
  func.func @tbaa() {
    %c0 = arith.constant 0 : index
    %c8_i32 = arith.constant 8 : i32
    %c-1_i32 = arith.constant -1 : i32
    %0 = fir.address_of(@_QFEx) : !fir.ref<!fir.class<!fir.ptr<!fir.array<?xnone>>>>
    %1 = fir.address_of(@_QQclX2E2F64756D6D792E66393000) : !fir.ref<!fir.char<1,12>>
    %2 = fir.convert %1 : (!fir.ref<!fir.char<1,12>>) -> !fir.ref<i8>
    %3 = fir.call @_FortranAioBeginExternalListOutput(%c-1_i32, %2, %c8_i32) fastmath<contract> : (i32, !fir.ref<i8>, i32) -> !fir.ref<i8>
    %4 = fir.load %0 : !fir.ref<!fir.class<!fir.ptr<!fir.array<?xnone>>>>
    %5:3 = fir.box_dims %4, %c0 : (!fir.class<!fir.ptr<!fir.array<?xnone>>>, index) -> (index, index, index)
    %6 = fircg.ext_rebox %4 origin %5#0 : (!fir.class<!fir.ptr<!fir.array<?xnone>>>, index) -> !fir.class<!fir.array<?xnone>>
    %7 = fir.convert %6 : (!fir.class<!fir.array<?xnone>>) -> !fir.box<none>
    %8 = fir.call @_FortranAioOutputDescriptor(%3, %7) fastmath<contract> : (!fir.ref<i8>, !fir.box<none>) -> i1
    %9 = fir.call @_FortranAioEndIoStatement(%3) fastmath<contract> : (!fir.ref<i8>) -> i32
    return
  }
  func.func private @_FortranAioBeginExternalListOutput(i32, !fir.ref<i8>, i32) -> !fir.ref<i8> attributes {fir.io, fir.runtime}
  func.func private @_FortranAioOutputDescriptor(!fir.ref<i8>, !fir.box<none>) -> i1 attributes {fir.io, fir.runtime}
  func.func private @_FortranAioEndIoStatement(!fir.ref<i8>) -> i32 attributes {fir.io, fir.runtime}
  fir.global linkonce @_QQclX2E2F64756D6D792E66393000 constant : !fir.char<1,12> {
    %0 = fir.string_lit "./dummy.f90\00"(12) : !fir.char<1,12>
    fir.has_value %0 : !fir.char<1,12>
  }
  fir.global internal @_QFEx : !fir.class<!fir.ptr<!fir.array<?xnone>>> {
    %c0 = arith.constant 0 : index
    %0 = fir.zero_bits !fir.ptr<!fir.array<?xnone>>
    %1 = fircg.ext_embox %0(%c0) : (!fir.ptr<!fir.array<?xnone>>, index) -> !fir.class<!fir.ptr<!fir.array<?xnone>>>
    fir.has_value %1 : !fir.class<!fir.ptr<!fir.array<?xnone>>>
  }
}

// CHECK-DAG:     #[[ROOT:.*]] = #llvm.tbaa_root<id = "Flang function root ">
// CHECK-DAG:     #[[ANYACC:.*]] = #llvm.tbaa_type_desc<id = "any access", members = {<#[[ROOT]], 0>}>
// CHECK-DAG:     #[[BOXMEM:.*]] = #llvm.tbaa_type_desc<id = "descriptor member", members = {<#[[ANYACC]], 0>}>
// CHECK-DAG:     #[[$BOXT:.*]] = #llvm.tbaa_tag<base_type = #[[BOXMEM]], access_type = #[[BOXMEM]], offset = 0>

// CHECK-LABEL:   llvm.func @tbaa() {
// CHECK:           %[[VAL_0:.*]] = llvm.mlir.constant(1 : i32) : i32
// CHECK:           %[[VAL_1:.*]] = llvm.alloca %[[VAL_0]] x !llvm.struct<(ptr, i64, i32, i8, i8, i8, i8, array<1 x array<3 x i64>>, ptr, array<1 x i64>)> {alignment = 8 : i64} : (i32) -> !llvm.ptr
// CHECK:           %[[VAL_2:.*]] = llvm.mlir.constant(1 : i32) : i32
// CHECK:           %[[VAL_3:.*]] = llvm.alloca %[[VAL_2]] x !llvm.struct<(ptr, i64, i32, i8, i8, i8, i8, array<1 x array<3 x i64>>, ptr, array<1 x i64>)> {alignment = 8 : i64} : (i32) -> !llvm.ptr
// CHECK:           %[[VAL_4:.*]] = llvm.mlir.constant(0 : index) : i64
// CHECK:           %[[VAL_5:.*]] = llvm.mlir.constant(8 : i32) : i32
// CHECK:           %[[VAL_6:.*]] = llvm.mlir.constant(-1 : i32) : i32
// CHECK:           %[[VAL_7:.*]] = llvm.mlir.addressof @_QFEx : !llvm.ptr
// CHECK:           %[[VAL_8:.*]] = llvm.mlir.addressof @_QQclX2E2F64756D6D792E66393000 : !llvm.ptr
// CHECK:           %[[VAL_10:.*]] = llvm.call @_FortranAioBeginExternalListOutput(%[[VAL_6]], %[[VAL_8]], %[[VAL_5]]) {fastmathFlags = #llvm.fastmath<contract>} : (i32, !llvm.ptr, i32) -> !llvm.ptr
// CHECK:           %[[VAL_11:.*]] = llvm.load %[[VAL_7]] {tbaa = [#[[$BOXT]]]} : !llvm.ptr -> !llvm.struct<(ptr, i64, i32, i8, i8, i8, i8, array<1 x array<3 x i64>>, ptr, array<1 x i64>)>
// CHECK:           llvm.store %[[VAL_11]], %[[VAL_3]] {tbaa = [#[[$BOXT]]]} : !llvm.struct<(ptr, i64, i32, i8, i8, i8, i8, array<1 x array<3 x i64>>, ptr, array<1 x i64>)>, !llvm.ptr
// CHECK:           %[[VAL_12:.*]] = llvm.getelementptr %[[VAL_3]][0, 7, %[[VAL_4]], 0] : (!llvm.ptr, i64) -> !llvm.ptr, !llvm.struct<(ptr, i64, i32, i8, i8, i8, i8, array<1 x array<3 x i64>>, ptr, array<1 x i64>)>
// CHECK:           %[[VAL_13:.*]] = llvm.load %[[VAL_12]] {tbaa = [#[[$BOXT]]]} : !llvm.ptr -> i64
// CHECK:           %[[VAL_14:.*]] = llvm.getelementptr %[[VAL_3]][0, 7, %[[VAL_4]], 1] : (!llvm.ptr, i64) -> !llvm.ptr, !llvm.struct<(ptr, i64, i32, i8, i8, i8, i8, array<1 x array<3 x i64>>, ptr, array<1 x i64>)>
// CHECK:           %[[VAL_15:.*]] = llvm.load %[[VAL_14]] {tbaa = [#[[$BOXT]]]} : !llvm.ptr -> i64
// CHECK:           %[[VAL_16:.*]] = llvm.getelementptr %[[VAL_3]][0, 7, %[[VAL_4]], 2] : (!llvm.ptr, i64) -> !llvm.ptr, !llvm.struct<(ptr, i64, i32, i8, i8, i8, i8, array<1 x array<3 x i64>>, ptr, array<1 x i64>)>
// CHECK:           %[[VAL_17:.*]] = llvm.load %[[VAL_16]] {tbaa = [#[[$BOXT]]]} : !llvm.ptr -> i64
// CHECK:           %[[VAL_18:.*]] = llvm.getelementptr %[[VAL_3]][0, 8] : (!llvm.ptr) -> !llvm.ptr, !llvm.struct<(ptr, i64, i32, i8, i8, i8, i8, array<1 x array<3 x i64>>, ptr, array<1 x i64>)>
// CHECK:           %[[VAL_19:.*]] = llvm.load %[[VAL_18]] {tbaa = [#[[$BOXT]]]} : !llvm.ptr -> !llvm.ptr
// CHECK:           %[[VAL_20:.*]] = llvm.mlir.constant(0 : i64) : i64
// CHECK:           %[[VAL_21:.*]] = llvm.mlir.constant(-1 : i32) : i32
// CHECK:           %[[VAL_22:.*]] = llvm.getelementptr %[[VAL_3]][0, 1] : (!llvm.ptr) -> !llvm.ptr, !llvm.struct<(ptr, i64, i32, i8, i8, i8, i8, array<1 x array<3 x i64>>, ptr, array<1 x i64>)>
// CHECK:           %[[VAL_23:.*]] = llvm.load %[[VAL_22]] {tbaa = [#[[$BOXT]]]} : !llvm.ptr -> i64
// CHECK:           %[[VAL_24:.*]] = llvm.getelementptr %[[VAL_3]][0, 4] : (!llvm.ptr) -> !llvm.ptr, !llvm.struct<(ptr, i64, i32, i8, i8, i8, i8, array<1 x array<3 x i64>>, ptr, array<1 x i64>)>
// CHECK:           %[[VAL_25:.*]] = llvm.load %[[VAL_24]] {tbaa = [#[[$BOXT]]]} : !llvm.ptr -> i32
// CHECK:           %[[VAL_26:.*]] = llvm.getelementptr %[[VAL_3]][0, 8] : (!llvm.ptr) -> !llvm.ptr, !llvm.struct<(ptr, i64, i32, i8, i8, i8, i8, array<1 x array<3 x i64>>, ptr, array<1 x i64>)>
// CHECK:           %[[VAL_27:.*]] = llvm.load %[[VAL_26]] {tbaa = [#[[$BOXT]]]} : !llvm.ptr -> !llvm.ptr
// CHECK:           %[[VAL_28:.*]] = llvm.mlir.undef : !llvm.struct<(ptr, i64, i32, i8, i8, i8, i8, array<1 x array<3 x i64>>, ptr, array<1 x i64>)>
// CHECK:           %[[VAL_29:.*]] = llvm.insertvalue %[[VAL_23]], %[[VAL_28]][1] : !llvm.struct<(ptr, i64, i32, i8, i8, i8, i8, array<1 x array<3 x i64>>, ptr, array<1 x i64>)>
// CHECK:           %[[VAL_30:.*]] = llvm.mlir.constant(20180515 : i32) : i32
// CHECK:           %[[VAL_31:.*]] = llvm.insertvalue %[[VAL_30]], %[[VAL_29]][2] : !llvm.struct<(ptr, i64, i32, i8, i8, i8, i8, array<1 x array<3 x i64>>, ptr, array<1 x i64>)>
// CHECK:           %[[VAL_32:.*]] = llvm.mlir.constant(1 : i32) : i32
// CHECK:           %[[VAL_33:.*]] = llvm.trunc %[[VAL_32]] : i32 to i8
// CHECK:           %[[VAL_34:.*]] = llvm.insertvalue %[[VAL_33]], %[[VAL_31]][3] : !llvm.struct<(ptr, i64, i32, i8, i8, i8, i8, array<1 x array<3 x i64>>, ptr, array<1 x i64>)>
// CHECK:           %[[VAL_35:.*]] = llvm.trunc %[[VAL_25]] : i32 to i8
// CHECK:           %[[VAL_36:.*]] = llvm.insertvalue %[[VAL_35]], %[[VAL_34]][4] : !llvm.struct<(ptr, i64, i32, i8, i8, i8, i8, array<1 x array<3 x i64>>, ptr, array<1 x i64>)>
// CHECK:           %[[VAL_37:.*]] = llvm.mlir.constant(0 : i32) : i32
// CHECK:           %[[VAL_38:.*]] = llvm.trunc %[[VAL_37]] : i32 to i8
// CHECK:           %[[VAL_39:.*]] = llvm.insertvalue %[[VAL_38]], %[[VAL_36]][5] : !llvm.struct<(ptr, i64, i32, i8, i8, i8, i8, array<1 x array<3 x i64>>, ptr, array<1 x i64>)>
// CHECK:           %[[VAL_40:.*]] = llvm.mlir.constant(1 : i32) : i32
// CHECK:           %[[VAL_41:.*]] = llvm.trunc %[[VAL_40]] : i32 to i8
// CHECK:           %[[VAL_42:.*]] = llvm.insertvalue %[[VAL_41]], %[[VAL_39]][6] : !llvm.struct<(ptr, i64, i32, i8, i8, i8, i8, array<1 x array<3 x i64>>, ptr, array<1 x i64>)>
// CHECK:           %[[VAL_44B:.*]] = llvm.insertvalue %[[VAL_27]], %[[VAL_42]][8] : !llvm.struct<(ptr, i64, i32, i8, i8, i8, i8, array<1 x array<3 x i64>>, ptr, array<1 x i64>)>
// CHECK:           %[[VAL_44:.*]] = llvm.insertvalue %{{.*}}, %[[VAL_44B]][9, 0] : !llvm.struct<(ptr, i64, i32, i8, i8, i8, i8, array<1 x array<3 x i64>>, ptr, array<1 x i64>)>
// CHECK:           %[[VAL_45:.*]] = llvm.getelementptr %[[VAL_3]][0, 7, 0, 0] : (!llvm.ptr) -> !llvm.ptr, !llvm.struct<(ptr, i64, i32, i8, i8, i8, i8, array<1 x array<3 x i64>>, ptr, array<1 x i64>)>
// CHECK:           %[[VAL_46:.*]] = llvm.load %[[VAL_45]] {tbaa = [#[[$BOXT]]]} : !llvm.ptr -> i64
// CHECK:           %[[VAL_47:.*]] = llvm.getelementptr %[[VAL_3]][0, 7, 0, 1] : (!llvm.ptr) -> !llvm.ptr, !llvm.struct<(ptr, i64, i32, i8, i8, i8, i8, array<1 x array<3 x i64>>, ptr, array<1 x i64>)>
// CHECK:           %[[VAL_48:.*]] = llvm.load %[[VAL_47]] {tbaa = [#[[$BOXT]]]} : !llvm.ptr -> i64
// CHECK:           %[[VAL_49:.*]] = llvm.getelementptr %[[VAL_3]][0, 7, 0, 2] : (!llvm.ptr) -> !llvm.ptr, !llvm.struct<(ptr, i64, i32, i8, i8, i8, i8, array<1 x array<3 x i64>>, ptr, array<1 x i64>)>
// CHECK:           %[[VAL_50:.*]] = llvm.load %[[VAL_49]] {tbaa = [#[[$BOXT]]]} : !llvm.ptr -> i64
// CHECK:           %[[VAL_51:.*]] = llvm.getelementptr %[[VAL_3]][0, 0] : (!llvm.ptr) -> !llvm.ptr, !llvm.struct<(ptr, i64, i32, i8, i8, i8, i8, array<1 x array<3 x i64>>, ptr, array<1 x i64>)>
// CHECK:           %[[VAL_52:.*]] = llvm.load %[[VAL_51]] {tbaa = [#[[$BOXT]]]} : !llvm.ptr -> !llvm.ptr
// CHECK:           %[[VAL_53:.*]] = llvm.mlir.constant(0 : i64) : i64
// CHECK:           %[[VAL_54:.*]] = llvm.mlir.constant(1 : i64) : i64
// CHECK:           %[[VAL_55:.*]] = llvm.icmp "eq" %[[VAL_48]], %[[VAL_53]] : i64
// CHECK:           %[[VAL_56:.*]] = llvm.select %[[VAL_55]], %[[VAL_54]], %[[VAL_13]] : i1, i64
// CHECK:           %[[VAL_57:.*]] = llvm.insertvalue %[[VAL_56]], %[[VAL_44]][7, 0, 0] : !llvm.struct<(ptr, i64, i32, i8, i8, i8, i8, array<1 x array<3 x i64>>, ptr, array<1 x i64>)>
// CHECK:           %[[VAL_58:.*]] = llvm.insertvalue %[[VAL_48]], %[[VAL_57]][7, 0, 1] : !llvm.struct<(ptr, i64, i32, i8, i8, i8, i8, array<1 x array<3 x i64>>, ptr, array<1 x i64>)>
// CHECK:           %[[VAL_59:.*]] = llvm.insertvalue %[[VAL_50]], %[[VAL_58]][7, 0, 2] : !llvm.struct<(ptr, i64, i32, i8, i8, i8, i8, array<1 x array<3 x i64>>, ptr, array<1 x i64>)>
// CHECK:           %[[VAL_61:.*]] = llvm.insertvalue %[[VAL_52]], %[[VAL_59]][0] : !llvm.struct<(ptr, i64, i32, i8, i8, i8, i8, array<1 x array<3 x i64>>, ptr, array<1 x i64>)>
// CHECK:           llvm.store %[[VAL_61]], %[[VAL_1]] {tbaa = [#[[$BOXT]]]} : !llvm.struct<(ptr, i64, i32, i8, i8, i8, i8, array<1 x array<3 x i64>>, ptr, array<1 x i64>)>, !llvm.ptr
// CHECK:           %[[VAL_63:.*]] = llvm.call @_FortranAioOutputDescriptor(%[[VAL_10]], %[[VAL_1]]) {fastmathFlags = #llvm.fastmath<contract>} : (!llvm.ptr, !llvm.ptr) -> i1
// CHECK:           %[[VAL_64:.*]] = llvm.call @_FortranAioEndIoStatement(%[[VAL_10]]) {fastmathFlags = #llvm.fastmath<contract>} : (!llvm.ptr) -> i32
// CHECK:           llvm.return
// CHECK:         }
// CHECK:         llvm.func @_FortranAioBeginExternalListOutput(i32, !llvm.ptr, i32) -> !llvm.ptr attributes {fir.io, fir.runtime, sym_visibility = "private"}
// CHECK:         llvm.func @_FortranAioOutputDescriptor(!llvm.ptr, !llvm.ptr) -> i1 attributes {fir.io, fir.runtime, sym_visibility = "private"}
// CHECK:         llvm.func @_FortranAioEndIoStatement(!llvm.ptr) -> i32 attributes {fir.io, fir.runtime, sym_visibility = "private"}

// CHECK-LABEL:   llvm.mlir.global linkonce constant @_QQclX2E2F64756D6D792E66393000() comdat(@__llvm_comdat::@_QQclX2E2F64756D6D792E66393000) {addr_space = 0 : i32} : !llvm.array<12 x i8> {
// CHECK:           %[[VAL_0:.*]] = llvm.mlir.constant("./dummy.f90\00") : !llvm.array<12 x i8>
// CHECK:           llvm.return %[[VAL_0]] : !llvm.array<12 x i8>
// CHECK:         }

// CHECK-LABEL:   llvm.mlir.global internal @_QFEx() {addr_space = 0 : i32} : !llvm.struct<(ptr, i64, i32, i8, i8, i8, i8, array<1 x array<3 x i64>>, ptr, array<1 x i64>)> {
// CHECK:           %[[VAL_0:.*]] = llvm.mlir.constant(0 : index) : i64
// CHECK:           %[[VAL_1:.*]] = llvm.mlir.zero : !llvm.ptr
// CHECK:           %[[VAL_2:.*]] = llvm.mlir.constant(0 : i64) : i64
// CHECK:           %[[VAL_3:.*]] = llvm.mlir.constant(-1 : i32) : i32
// CHECK:           %[[VAL_4:.*]] = llvm.mlir.undef : !llvm.struct<(ptr, i64, i32, i8, i8, i8, i8, array<1 x array<3 x i64>>, ptr, array<1 x i64>)>
// CHECK:           %[[VAL_5:.*]] = llvm.insertvalue %[[VAL_2]], %[[VAL_4]][1] : !llvm.struct<(ptr, i64, i32, i8, i8, i8, i8, array<1 x array<3 x i64>>, ptr, array<1 x i64>)>
// CHECK:           %[[VAL_6:.*]] = llvm.mlir.constant(20180515 : i32) : i32
// CHECK:           %[[VAL_7:.*]] = llvm.insertvalue %[[VAL_6]], %[[VAL_5]][2] : !llvm.struct<(ptr, i64, i32, i8, i8, i8, i8, array<1 x array<3 x i64>>, ptr, array<1 x i64>)>
// CHECK:           %[[VAL_8:.*]] = llvm.mlir.constant(1 : i32) : i32
// CHECK:           %[[VAL_9:.*]] = llvm.trunc %[[VAL_8]] : i32 to i8
// CHECK:           %[[VAL_10:.*]] = llvm.insertvalue %[[VAL_9]], %[[VAL_7]][3] : !llvm.struct<(ptr, i64, i32, i8, i8, i8, i8, array<1 x array<3 x i64>>, ptr, array<1 x i64>)>
// CHECK:           %[[VAL_11:.*]] = llvm.trunc %[[VAL_3]] : i32 to i8
// CHECK:           %[[VAL_12:.*]] = llvm.insertvalue %[[VAL_11]], %[[VAL_10]][4] : !llvm.struct<(ptr, i64, i32, i8, i8, i8, i8, array<1 x array<3 x i64>>, ptr, array<1 x i64>)>
// CHECK:           %[[VAL_13:.*]] = llvm.mlir.constant(1 : i32) : i32
// CHECK:           %[[VAL_14:.*]] = llvm.trunc %[[VAL_13]] : i32 to i8
// CHECK:           %[[VAL_15:.*]] = llvm.insertvalue %[[VAL_14]], %[[VAL_12]][5] : !llvm.struct<(ptr, i64, i32, i8, i8, i8, i8, array<1 x array<3 x i64>>, ptr, array<1 x i64>)>
// CHECK:           %[[VAL_16:.*]] = llvm.mlir.constant(1 : i32) : i32
// CHECK:           %[[VAL_17:.*]] = llvm.trunc %[[VAL_16]] : i32 to i8
// CHECK:           %[[VAL_18:.*]] = llvm.insertvalue %[[VAL_17]], %[[VAL_15]][6] : !llvm.struct<(ptr, i64, i32, i8, i8, i8, i8, array<1 x array<3 x i64>>, ptr, array<1 x i64>)>
// CHECK:           %[[VAL_19:.*]] = llvm.mlir.zero : !llvm.ptr
// CHECK:           %[[VAL_21B:.*]] = llvm.insertvalue %[[VAL_19]], %[[VAL_18]][8] : !llvm.struct<(ptr, i64, i32, i8, i8, i8, i8, array<1 x array<3 x i64>>, ptr, array<1 x i64>)>
// CHECK:           %[[VAL_21:.*]] = llvm.insertvalue %{{.*}}, %[[VAL_21B]][9, 0] : !llvm.struct<(ptr, i64, i32, i8, i8, i8, i8, array<1 x array<3 x i64>>, ptr, array<1 x i64>)>
// CHECK:           %[[VAL_22:.*]] = llvm.mlir.constant(0 : i64) : i64
// CHECK:           %[[VAL_23:.*]] = llvm.mlir.constant(1 : i64) : i64
// CHECK:           %[[VAL_24:.*]] = llvm.insertvalue %[[VAL_23]], %[[VAL_21]][7, 0, 0] : !llvm.struct<(ptr, i64, i32, i8, i8, i8, i8, array<1 x array<3 x i64>>, ptr, array<1 x i64>)>
// CHECK:           %[[VAL_25:.*]] = llvm.insertvalue %[[VAL_0]], %[[VAL_24]][7, 0, 1] : !llvm.struct<(ptr, i64, i32, i8, i8, i8, i8, array<1 x array<3 x i64>>, ptr, array<1 x i64>)>
// CHECK:           %[[VAL_26:.*]] = llvm.insertvalue %[[VAL_2]], %[[VAL_25]][7, 0, 2] : !llvm.struct<(ptr, i64, i32, i8, i8, i8, i8, array<1 x array<3 x i64>>, ptr, array<1 x i64>)>
// CHECK:           %[[VAL_27:.*]] = llvm.mul %[[VAL_2]], %[[VAL_0]]  : i64
// CHECK:           %[[VAL_28:.*]] = llvm.mul %[[VAL_23]], %[[VAL_0]]  : i64
// CHECK:           %[[VAL_30:.*]] = llvm.insertvalue %[[VAL_1]], %[[VAL_26]][0] : !llvm.struct<(ptr, i64, i32, i8, i8, i8, i8, array<1 x array<3 x i64>>, ptr, array<1 x i64>)>
// CHECK:           llvm.return %[[VAL_30]] : !llvm.struct<(ptr, i64, i32, i8, i8, i8, i8, array<1 x array<3 x i64>>, ptr, array<1 x i64>)>
// CHECK:         }

// -----

func.func @tbaa(%arg0: !fir.box<!fir.array<*:f64>>) -> i32 {
  %0 = fir.box_rank %arg0 : (!fir.box<!fir.array<*:f64>>) -> i32
  return %0 : i32
}

// CHECK-DAG:     #[[ROOT:.*]] = #llvm.tbaa_root<id = "Flang function root ">
// CHECK-DAG:     #[[ANYACC:.*]] = #llvm.tbaa_type_desc<id = "any access", members = {<#[[ROOT]], 0>}>
// CHECK-DAG:     #[[BOXMEM:.*]] = #llvm.tbaa_type_desc<id = "descriptor member", members = {<#[[ANYACC]], 0>}>
// CHECK-DAG:     #[[$BOXT:.*]] = #llvm.tbaa_tag<base_type = #[[BOXMEM]], access_type = #[[BOXMEM]], offset = 0>

// CHECK-LABEL:   llvm.func @tbaa(
// CHECK-SAME:                    %[[VAL_0:.*]]: !llvm.ptr) -> i32 {
<<<<<<< HEAD
// CHECK:           %[[VAL_1:.*]] = llvm.getelementptr %[[VAL_0]][0, 3] : (!llvm.ptr) -> !llvm.ptr, !llvm.struct<(ptr, i64, i32, i8, i8, i8, i8)>
=======
// CHECK:           %[[VAL_1:.*]] = llvm.getelementptr %[[VAL_0]][0, 3] : (!llvm.ptr) -> !llvm.ptr, !llvm.struct<(ptr, i64, i32, i8, i8, i8, i8, array<15 x array<3 x i64>>)>
>>>>>>> e9954ec0
// CHECK:           %[[VAL_2:.*]] = llvm.load %[[VAL_1]] {tbaa = [#[[$BOXT]]]} : !llvm.ptr -> i8
// CHECK:           %[[VAL_3:.*]] = llvm.sext %[[VAL_2]] : i8 to i32
// CHECK:           llvm.return %[[VAL_3]] : i32
// CHECK:         }

// -----

func.func @tbaa(%arg0: !fir.box<!fir.array<*:f64>>) -> i1 {
  %0 = fir.box_isarray %arg0 : (!fir.box<!fir.array<*:f64>>) -> i1
  return %0 : i1
}

// CHECK-DAG:     #[[ROOT:.*]] = #llvm.tbaa_root<id = "Flang function root ">
// CHECK-DAG:     #[[ANYACC:.*]] = #llvm.tbaa_type_desc<id = "any access", members = {<#[[ROOT]], 0>}>
// CHECK-DAG:     #[[BOXMEM:.*]] = #llvm.tbaa_type_desc<id = "descriptor member", members = {<#[[ANYACC]], 0>}>
// CHECK-DAG:     #[[$BOXT:.*]] = #llvm.tbaa_tag<base_type = #[[BOXMEM]], access_type = #[[BOXMEM]], offset = 0>

// CHECK-LABEL:   llvm.func @tbaa(
// CHECK-SAME:                    %[[VAL_0:.*]]: !llvm.ptr) -> i1 {
<<<<<<< HEAD
// CHECK:           %[[VAL_1:.*]] = llvm.getelementptr %[[VAL_0]][0, 3] : (!llvm.ptr) -> !llvm.ptr, !llvm.struct<(ptr, i64, i32, i8, i8, i8, i8)>
=======
// CHECK:           %[[VAL_1:.*]] = llvm.getelementptr %[[VAL_0]][0, 3] : (!llvm.ptr) -> !llvm.ptr, !llvm.struct<(ptr, i64, i32, i8, i8, i8, i8, array<15 x array<3 x i64>>)>
>>>>>>> e9954ec0
// CHECK:           %[[VAL_2:.*]] = llvm.load %[[VAL_1]] {tbaa = [#[[$BOXT]]]} : !llvm.ptr -> i8
// CHECK:           %[[VAL_3:.*]] = llvm.mlir.constant(0 : i64) : i8
// CHECK:           %[[VAL_4:.*]] = llvm.icmp "ne" %[[VAL_2]], %[[VAL_3]] : i8
// CHECK:           llvm.return %[[VAL_4]] : i1
// CHECK:         }

// -----

func.func @tbaa(%arg0: !fir.box<f32>) -> i32 {
  %0 = fir.box_elesize %arg0 : (!fir.box<f32>) -> i32
  return %0 : i32
}

// CHECK-DAG:     #[[ROOT:.*]] = #llvm.tbaa_root<id = "Flang function root ">
// CHECK-DAG:     #[[ANYACC:.*]] = #llvm.tbaa_type_desc<id = "any access", members = {<#[[ROOT]], 0>}>
// CHECK-DAG:     #[[BOXMEM:.*]] = #llvm.tbaa_type_desc<id = "descriptor member", members = {<#[[ANYACC]], 0>}>
// CHECK-DAG:     #[[$BOXT:.*]] = #llvm.tbaa_tag<base_type = #[[BOXMEM]], access_type = #[[BOXMEM]], offset = 0>

// CHECK-LABEL:   llvm.func @tbaa(
// CHECK-SAME:                               %[[VAL_0:.*]]: !llvm.ptr) -> i32 {
// CHECK:           %[[VAL_1:.*]] = llvm.getelementptr %[[VAL_0]][0, 1] : (!llvm.ptr) -> !llvm.ptr, !llvm.struct<(ptr, i64, i32, i8, i8, i8, i8)>
// CHECK:           %[[VAL_2:.*]] = llvm.load %[[VAL_1]] {tbaa = [#[[$BOXT]]]} : !llvm.ptr -> i32
// CHECK:           llvm.return %[[VAL_2]] : i32
// CHECK:         }

// -----

func.func @tbaa(%arg0: !fir.box<!fir.array<*:f64>>) -> i1 {
  %0 = fir.box_isalloc %arg0 : (!fir.box<!fir.array<*:f64>>) -> i1
  return %0 : i1
}

// CHECK-DAG:     #[[ROOT:.*]] = #llvm.tbaa_root<id = "Flang function root ">
// CHECK-DAG:     #[[ANYACC:.*]] = #llvm.tbaa_type_desc<id = "any access", members = {<#[[ROOT]], 0>}>
// CHECK-DAG:     #[[BOXMEM:.*]] = #llvm.tbaa_type_desc<id = "descriptor member", members = {<#[[ANYACC]], 0>}>
// CHECK-DAG:     #[[$BOXT:.*]] = #llvm.tbaa_tag<base_type = #[[BOXMEM]], access_type = #[[BOXMEM]], offset = 0>

// CHECK-LABEL:   llvm.func @tbaa(
// CHECK-SAME:                    %[[VAL_0:.*]]: !llvm.ptr) -> i1 {
// CHECK:           %[[VAL_1:.*]] = llvm.getelementptr %[[VAL_0]][0, 5] : (!llvm.ptr) -> !llvm.ptr, !llvm.struct<(ptr, i64, i32, i8, i8, i8, i8, array<15 x array<3 x i64>>)>
// CHECK:           %[[VAL_2:.*]] = llvm.load %[[VAL_1]] {tbaa = [#[[$BOXT]]]} : !llvm.ptr -> i32
// CHECK:           %[[VAL_3:.*]] = llvm.mlir.constant(2 : i32) : i32
// CHECK:           %[[VAL_4:.*]] = llvm.and %[[VAL_2]], %[[VAL_3]]  : i32
// CHECK:           %[[VAL_5:.*]] = llvm.mlir.constant(0 : i32) : i32
// CHECK:           %[[VAL_6:.*]] = llvm.icmp "ne" %[[VAL_4]], %[[VAL_5]] : i32
// CHECK:           llvm.return %[[VAL_6]] : i1
// CHECK:         }

// -----

func.func @tbaa(%arg0: !fir.box<!fir.array<?xi32>>) {
  %c0 = arith.constant 0 : i64
  %1 = fircg.ext_array_coor %arg0(%c0) <%c0> : (!fir.box<!fir.array<?xi32>>, i64, i64) -> !fir.ref<i32>
  return
}

// CHECK-DAG:     #[[ROOT:.*]] = #llvm.tbaa_root<id = "Flang function root ">
// CHECK-DAG:     #[[ANYACC:.*]] = #llvm.tbaa_type_desc<id = "any access", members = {<#[[ROOT]], 0>}>
// CHECK-DAG:     #[[BOXMEM:.*]] = #llvm.tbaa_type_desc<id = "descriptor member", members = {<#[[ANYACC]], 0>}>
// CHECK-DAG:     #[[$BOXT:.*]] = #llvm.tbaa_tag<base_type = #[[BOXMEM]], access_type = #[[BOXMEM]], offset = 0>

// CHECK-LABEL:   llvm.func @tbaa(
// CHECK-SAME:                    %[[VAL_0:.*]]: !llvm.ptr) {
// CHECK:           %[[VAL_1:.*]] = llvm.mlir.constant(0 : i64) : i64
// CHECK:           %[[VAL_2:.*]] = llvm.mlir.constant(1 : i64) : i64
// CHECK:           %[[VAL_3:.*]] = llvm.mlir.constant(0 : i64) : i64
// CHECK:           %[[VAL_4:.*]] = llvm.sub %[[VAL_1]], %[[VAL_2]] overflow<nsw> : i64
// CHECK:           %[[VAL_5:.*]] = llvm.mul %[[VAL_4]], %[[VAL_2]] overflow<nsw> : i64
// CHECK:           %[[VAL_6:.*]] = llvm.getelementptr %[[VAL_0]][0, 7, 0, 2] : (!llvm.ptr) -> !llvm.ptr, !llvm.struct<(ptr, i64, i32, i8, i8, i8, i8, array<1 x array<3 x i64>>)>
// CHECK:           %[[VAL_7:.*]] = llvm.load %[[VAL_6]] {tbaa = [#[[$BOXT]]]} : !llvm.ptr -> i64
// CHECK:           %[[VAL_8:.*]] = llvm.mul %[[VAL_5]], %[[VAL_7]] overflow<nsw> : i64
// CHECK:           %[[VAL_9:.*]] = llvm.add %[[VAL_8]], %[[VAL_3]] overflow<nsw> : i64
// CHECK:           %[[VAL_10:.*]] = llvm.getelementptr %[[VAL_0]][0, 0] : (!llvm.ptr) -> !llvm.ptr, !llvm.struct<(ptr, i64, i32, i8, i8, i8, i8, array<1 x array<3 x i64>>)>
// CHECK:           %[[VAL_11:.*]] = llvm.load %[[VAL_10]] {tbaa = [#[[$BOXT]]]} : !llvm.ptr -> !llvm.ptr
// CHECK:           %[[VAL_13:.*]] = llvm.getelementptr %[[VAL_11]]{{\[}}%[[VAL_9]]] : (!llvm.ptr, i64) -> !llvm.ptr, i8
// CHECK:           llvm.return
// CHECK:         }

// -----

// Check that the scalar aggregate load/store with a descriptor member
// is mapped to any-access.
// CHECK-DAG:     #[[ROOT:.*]] = #llvm.tbaa_root<id = "Flang function root ">
// CHECK-DAG:     #[[ANYACC:.*]] = #llvm.tbaa_type_desc<id = "any access", members = {<#[[ROOT]], 0>}>
// CHECK-DAG:     #[[$ANYT:.*]] = #llvm.tbaa_tag<base_type = #[[ANYACC]], access_type = #[[ANYACC]], offset = 0>

func.func @tbaa(%arg0: !fir.ref<!fir.type<_QMtypesTt{x:!fir.box<!fir.heap<f32>>}>>, %arg1: !fir.ref<!fir.type<_QMtypesTt{x:!fir.box<!fir.heap<f32>>}>>) {
  %0 = fir.load %arg0 : !fir.ref<!fir.type<_QMtypesTt{x:!fir.box<!fir.heap<f32>>}>>
  fir.store %0 to %arg1 : !fir.ref<!fir.type<_QMtypesTt{x:!fir.box<!fir.heap<f32>>}>>
  return
}
// CHECK-LABEL:   llvm.func @tbaa(
// CHECK: llvm.load{{.*}}{tbaa = [#[[$ANYT]]]}
// CHECK: llvm.store{{.*}}{tbaa = [#[[$ANYT]]]}

// -----

// Check that the array aggregate load/store with a descriptor member
// is mapped to any-access.
// CHECK-DAG:     #[[ROOT:.*]] = #llvm.tbaa_root<id = "Flang function root ">
// CHECK-DAG:     #[[ANYACC:.*]] = #llvm.tbaa_type_desc<id = "any access", members = {<#[[ROOT]], 0>}>
// CHECK-DAG:     #[[$ANYT:.*]] = #llvm.tbaa_tag<base_type = #[[ANYACC]], access_type = #[[ANYACC]], offset = 0>

func.func @tbaa(%arg0: !fir.ref<!fir.array<2x!fir.type<_QMtypesTt{x:!fir.box<!fir.heap<f32>>}>>>, %arg1: !fir.ref<!fir.array<2x!fir.type<_QMtypesTt{x:!fir.box<!fir.heap<f32>>}>>>) {
  %0 = fir.load %arg0 : !fir.ref<!fir.array<2x!fir.type<_QMtypesTt{x:!fir.box<!fir.heap<f32>>}>>>
  fir.store %0 to %arg1 : !fir.ref<!fir.array<2x!fir.type<_QMtypesTt{x:!fir.box<!fir.heap<f32>>}>>>
  return
}
// CHECK-LABEL:   llvm.func @tbaa(
// CHECK: llvm.load{{.*}}{tbaa = [#[[$ANYT]]]}
// CHECK: llvm.store{{.*}}{tbaa = [#[[$ANYT]]]}

// -----

func.func @test_assumed_rank_load(%arg0: !fir.ref<!fir.box<!fir.array<*:f64>>>) -> () {
  %0 = fir.load %arg0 : !fir.ref<!fir.box<!fir.array<*:f64>>>
  fir.call @some_assumed_rank_func(%0) : (!fir.box<!fir.array<*:f64>>) -> ()
  return
}
func.func private @some_assumed_rank_func(!fir.box<!fir.array<*:f64>>) -> ()

// CHECK-DAG:     #[[ROOT:.*]] = #llvm.tbaa_root<id = "Flang function root ">
// CHECK-DAG:     #[[ANYACC:.*]] = #llvm.tbaa_type_desc<id = "any access", members = {<#[[ROOT]], 0>}>
// CHECK-DAG:     #[[BOXMEM:.*]] = #llvm.tbaa_type_desc<id = "descriptor member", members = {<#[[ANYACC]], 0>}>
// CHECK-DAG:     #[[$BOXT:.*]] = #llvm.tbaa_tag<base_type = #[[BOXMEM]], access_type = #[[BOXMEM]], offset = 0>

// CHECK-LABEL:   llvm.func @test_assumed_rank_load(
// CHECK-SAME:                                      %[[VAL_0:.*]]: !llvm.ptr) {
// CHECK:           %[[VAL_1:.*]] = llvm.mlir.constant(1 : i32) : i32
// CHECK:           %[[VAL_2:.*]] = llvm.alloca %[[VAL_1]] x !llvm.struct<(ptr, i64, i32, i8, i8, i8, i8, array<15 x array<3 x i64>>)> {alignment = 8 : i64} : (i32) -> !llvm.ptr
// CHECK:           %[[VAL_3:.*]] = llvm.mlir.constant(24 : i32) : i32
// CHECK:           %[[VAL_4:.*]] = llvm.getelementptr %[[VAL_0]][0, 3] : (!llvm.ptr) -> !llvm.ptr, !llvm.struct<(ptr, i64, i32, i8, i8, i8, i8, array<15 x array<3 x i64>>)>
// CHECK:           %[[VAL_5:.*]] = llvm.load %[[VAL_4]] {tbaa = [#[[$BOXT]]]} : !llvm.ptr -> i8
// CHECK:           %[[VAL_6:.*]] = llvm.sext %[[VAL_5]] : i8 to i32
// CHECK:           %[[VAL_7:.*]] = llvm.mlir.constant(24 : i32) : i32
// CHECK:           %[[VAL_8:.*]] = llvm.mul %[[VAL_7]], %[[VAL_6]] : i32
// CHECK:           %[[VAL_9:.*]] = llvm.add %[[VAL_3]], %[[VAL_8]] : i32
// CHECK:           "llvm.intr.memcpy"(%[[VAL_2]], %[[VAL_0]], %[[VAL_9]]) <{isVolatile = false, tbaa = [#[[$BOXT]]]}> : (!llvm.ptr, !llvm.ptr, i32) -> ()
// CHECK:           llvm.call @some_assumed_rank_func(%[[VAL_2]]) : (!llvm.ptr) -> ()<|MERGE_RESOLUTION|>--- conflicted
+++ resolved
@@ -247,11 +247,7 @@
 
 // CHECK-LABEL:   llvm.func @tbaa(
 // CHECK-SAME:                    %[[VAL_0:.*]]: !llvm.ptr) -> i32 {
-<<<<<<< HEAD
-// CHECK:           %[[VAL_1:.*]] = llvm.getelementptr %[[VAL_0]][0, 3] : (!llvm.ptr) -> !llvm.ptr, !llvm.struct<(ptr, i64, i32, i8, i8, i8, i8)>
-=======
 // CHECK:           %[[VAL_1:.*]] = llvm.getelementptr %[[VAL_0]][0, 3] : (!llvm.ptr) -> !llvm.ptr, !llvm.struct<(ptr, i64, i32, i8, i8, i8, i8, array<15 x array<3 x i64>>)>
->>>>>>> e9954ec0
 // CHECK:           %[[VAL_2:.*]] = llvm.load %[[VAL_1]] {tbaa = [#[[$BOXT]]]} : !llvm.ptr -> i8
 // CHECK:           %[[VAL_3:.*]] = llvm.sext %[[VAL_2]] : i8 to i32
 // CHECK:           llvm.return %[[VAL_3]] : i32
@@ -271,11 +267,7 @@
 
 // CHECK-LABEL:   llvm.func @tbaa(
 // CHECK-SAME:                    %[[VAL_0:.*]]: !llvm.ptr) -> i1 {
-<<<<<<< HEAD
-// CHECK:           %[[VAL_1:.*]] = llvm.getelementptr %[[VAL_0]][0, 3] : (!llvm.ptr) -> !llvm.ptr, !llvm.struct<(ptr, i64, i32, i8, i8, i8, i8)>
-=======
 // CHECK:           %[[VAL_1:.*]] = llvm.getelementptr %[[VAL_0]][0, 3] : (!llvm.ptr) -> !llvm.ptr, !llvm.struct<(ptr, i64, i32, i8, i8, i8, i8, array<15 x array<3 x i64>>)>
->>>>>>> e9954ec0
 // CHECK:           %[[VAL_2:.*]] = llvm.load %[[VAL_1]] {tbaa = [#[[$BOXT]]]} : !llvm.ptr -> i8
 // CHECK:           %[[VAL_3:.*]] = llvm.mlir.constant(0 : i64) : i8
 // CHECK:           %[[VAL_4:.*]] = llvm.icmp "ne" %[[VAL_2]], %[[VAL_3]] : i8
