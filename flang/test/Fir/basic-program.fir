--- conflicted
+++ resolved
@@ -20,24 +20,16 @@
 // PASSES-NEXT: Pipeline Collection : ['fir.global', 'func.func', 'omp.declare_reduction', 'omp.private']
 // PASSES-NEXT: 'fir.global' Pipeline
 // PASSES-NEXT:   SimplifyHLFIRIntrinsics
-<<<<<<< HEAD
-=======
 // PASSES-NEXT:   InlineElementals
->>>>>>> 97025bd9
 // PASSES-NEXT: 'func.func' Pipeline
 // PASSES-NEXT:   SimplifyHLFIRIntrinsics
 // PASSES-NEXT:   InlineElementals
 // PASSES-NEXT: 'omp.declare_reduction' Pipeline
 // PASSES-NEXT:   SimplifyHLFIRIntrinsics
-<<<<<<< HEAD
-// PASSES-NEXT: 'omp.private' Pipeline
-// PASSES-NEXT:   SimplifyHLFIRIntrinsics
-=======
 // PASSES-NEXT:   InlineElementals
 // PASSES-NEXT: 'omp.private' Pipeline
 // PASSES-NEXT:   SimplifyHLFIRIntrinsics
 // PASSES-NEXT:   InlineElementals
->>>>>>> 97025bd9
 // PASSES-NEXT:   Canonicalizer
 // PASSES-NEXT:   CSE
 // PASSES-NEXT:    (S) 0 num-cse'd - Number of operations CSE'd
