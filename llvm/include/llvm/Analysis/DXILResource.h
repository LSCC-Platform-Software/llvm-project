--- conflicted
+++ resolved
@@ -47,15 +47,11 @@
 
   struct StructInfo {
     uint32_t Stride;
-<<<<<<< HEAD
-    MaybeAlign Alignment;
-=======
     // Note: we store an integer here rather than using `MaybeAlign` because in
     // GCC 7 MaybeAlign isn't trivial so having one in this union would delete
     // our move constructor.
     // See https://www.open-std.org/jtc1/sc22/wg21/docs/papers/2018/p0602r4.html
     uint32_t AlignLog2;
->>>>>>> 40940980
 
     bool operator==(const StructInfo &RHS) const {
       return std::tie(Stride, AlignLog2) == std::tie(RHS.Stride, RHS.AlignLog2);
@@ -145,21 +141,11 @@
     assert(isCBuffer() && "Not a CBuffer");
     CBufferSize = Size;
   }
-<<<<<<< HEAD
-  void setSampler(dxil::SamplerType Ty) {
-    SamplerTy = Ty;
-  }
-  void setStruct(uint32_t Stride, MaybeAlign Alignment) {
-    assert(isStruct() && "Not a Struct");
-    Struct.Stride = Stride;
-    Struct.Alignment = Alignment;
-=======
   void setSampler(dxil::SamplerType Ty) { SamplerTy = Ty; }
   void setStruct(uint32_t Stride, MaybeAlign Alignment) {
     assert(isStruct() && "Not a Struct");
     Struct.Stride = Stride;
     Struct.AlignLog2 = Alignment ? Log2(*Alignment) : 0;
->>>>>>> 40940980
   }
   void setTyped(dxil::ElementType ElementTy, uint32_t ElementCount) {
     assert(isTyped() && "Not Typed");
