--- conflicted
+++ resolved
@@ -543,10 +543,7 @@
                                 MCInstPrinter *IP,
                                 std::unique_ptr<MCCodeEmitter> CE,
                                 std::unique_ptr<MCAsmBackend> TAB) const;
-<<<<<<< HEAD
-=======
   LLVM_DEPRECATED("Use the overload without the 3 unused bool", "")
->>>>>>> 9d2dd009
   MCStreamer *
   createAsmStreamer(MCContext &Ctx, std::unique_ptr<formatted_raw_ostream> OS,
                     bool IsVerboseAsm, bool UseDwarfDirectory,
