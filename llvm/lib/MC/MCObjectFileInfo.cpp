//===-- MCObjectFileInfo.cpp - Object File Information --------------------===//
//
// Part of the LLVM Project, under the Apache License v2.0 with LLVM Exceptions.
// See https://llvm.org/LICENSE.txt for license information.
// SPDX-License-Identifier: Apache-2.0 WITH LLVM-exception
//
//===----------------------------------------------------------------------===//

#include "llvm/MC/MCObjectFileInfo.h"
#include "llvm/ADT/StringExtras.h"
#include "llvm/BinaryFormat/COFF.h"
#include "llvm/BinaryFormat/ELF.h"
#include "llvm/BinaryFormat/Wasm.h"
#include "llvm/MC/MCAsmInfo.h"
#include "llvm/MC/MCContext.h"
#include "llvm/MC/MCSection.h"
#include "llvm/MC/MCSectionCOFF.h"
#include "llvm/MC/MCSectionDXContainer.h"
#include "llvm/MC/MCSectionELF.h"
#include "llvm/MC/MCSectionGOFF.h"
#include "llvm/MC/MCSectionMachO.h"
#include "llvm/MC/MCSectionSPIRV.h"
#include "llvm/MC/MCSectionWasm.h"
#include "llvm/MC/MCSectionXCOFF.h"
#include "llvm/Support/Casting.h"
#include "llvm/TargetParser/Triple.h"

using namespace llvm;

static bool useCompactUnwind(const Triple &T) {
  // Only on darwin.
  if (!T.isOSDarwin())
    return false;

  // aarch64 always has it.
  if (T.getArch() == Triple::aarch64 || T.getArch() == Triple::aarch64_32)
    return true;

  // armv7k always has it.
  if (T.isWatchABI())
    return true;

  // Use it on newer version of OS X.
  if (T.isMacOSX() && !T.isMacOSXVersionLT(10, 6))
    return true;

  // And the iOS simulator.
  if (T.isiOS() && T.isX86())
    return true;

  // The rest of the simulators always have it.
  if (T.isSimulatorEnvironment())
    return true;

  // XROS always has it.
  if (T.isXROS())
    return true;

  return false;
}

void MCObjectFileInfo::initMachOMCObjectFileInfo(const Triple &T) {
  // MachO
  SupportsWeakOmittedEHFrame = false;

  EHFrameSection = Ctx->getMachOSection(
      "__TEXT", "__eh_frame",
      MachO::S_COALESCED | MachO::S_ATTR_NO_TOC |
          MachO::S_ATTR_STRIP_STATIC_SYMS | MachO::S_ATTR_LIVE_SUPPORT,
      SectionKind::getReadOnly());

  if (T.isOSDarwin() &&
      (T.getArch() == Triple::aarch64 || T.getArch() == Triple::aarch64_32 ||
      T.isSimulatorEnvironment()))
    SupportsCompactUnwindWithoutEHFrame = true;

  switch (Ctx->emitDwarfUnwindInfo()) {
  case EmitDwarfUnwindType::Always:
    OmitDwarfIfHaveCompactUnwind = false;
    break;
  case EmitDwarfUnwindType::NoCompactUnwind:
    OmitDwarfIfHaveCompactUnwind = true;
    break;
  case EmitDwarfUnwindType::Default:
    OmitDwarfIfHaveCompactUnwind =
        T.isWatchABI() || SupportsCompactUnwindWithoutEHFrame;
    break;
  }

  FDECFIEncoding = dwarf::DW_EH_PE_pcrel;

  TextSection // .text
    = Ctx->getMachOSection("__TEXT", "__text",
                           MachO::S_ATTR_PURE_INSTRUCTIONS,
                           SectionKind::getText());
  DataSection // .data
      = Ctx->getMachOSection("__DATA", "__data", 0, SectionKind::getData());

  // BSSSection might not be expected initialized on msvc.
  BSSSection = nullptr;

  TLSDataSection // .tdata
      = Ctx->getMachOSection("__DATA", "__thread_data",
                             MachO::S_THREAD_LOCAL_REGULAR,
                             SectionKind::getData());
  TLSBSSSection // .tbss
    = Ctx->getMachOSection("__DATA", "__thread_bss",
                           MachO::S_THREAD_LOCAL_ZEROFILL,
                           SectionKind::getThreadBSS());

  // TODO: Verify datarel below.
  TLSTLVSection // .tlv
      = Ctx->getMachOSection("__DATA", "__thread_vars",
                             MachO::S_THREAD_LOCAL_VARIABLES,
                             SectionKind::getData());

  TLSThreadInitSection = Ctx->getMachOSection(
      "__DATA", "__thread_init", MachO::S_THREAD_LOCAL_INIT_FUNCTION_POINTERS,
      SectionKind::getData());

  CStringSection // .cstring
    = Ctx->getMachOSection("__TEXT", "__cstring",
                           MachO::S_CSTRING_LITERALS,
                           SectionKind::getMergeable1ByteCString());
  UStringSection
    = Ctx->getMachOSection("__TEXT","__ustring", 0,
                           SectionKind::getMergeable2ByteCString());
  FourByteConstantSection // .literal4
    = Ctx->getMachOSection("__TEXT", "__literal4",
                           MachO::S_4BYTE_LITERALS,
                           SectionKind::getMergeableConst4());
  EightByteConstantSection // .literal8
    = Ctx->getMachOSection("__TEXT", "__literal8",
                           MachO::S_8BYTE_LITERALS,
                           SectionKind::getMergeableConst8());

  SixteenByteConstantSection // .literal16
      = Ctx->getMachOSection("__TEXT", "__literal16",
                             MachO::S_16BYTE_LITERALS,
                             SectionKind::getMergeableConst16());

  ReadOnlySection  // .const
    = Ctx->getMachOSection("__TEXT", "__const", 0,
                           SectionKind::getReadOnly());

  // If the target is not powerpc, map the coal sections to the non-coal
  // sections.
  //
  // "__TEXT/__textcoal_nt" => section "__TEXT/__text"
  // "__TEXT/__const_coal"  => section "__TEXT/__const"
  // "__DATA/__datacoal_nt" => section "__DATA/__data"
  Triple::ArchType ArchTy = T.getArch();

  ConstDataSection  // .const_data
    = Ctx->getMachOSection("__DATA", "__const", 0,
                           SectionKind::getReadOnlyWithRel());

  if (ArchTy == Triple::ppc || ArchTy == Triple::ppc64) {
    TextCoalSection
      = Ctx->getMachOSection("__TEXT", "__textcoal_nt",
                             MachO::S_COALESCED |
                             MachO::S_ATTR_PURE_INSTRUCTIONS,
                             SectionKind::getText());
    ConstTextCoalSection
      = Ctx->getMachOSection("__TEXT", "__const_coal",
                             MachO::S_COALESCED,
                             SectionKind::getReadOnly());
    DataCoalSection = Ctx->getMachOSection(
        "__DATA", "__datacoal_nt", MachO::S_COALESCED, SectionKind::getData());
    ConstDataCoalSection = DataCoalSection;
  } else {
    TextCoalSection = TextSection;
    ConstTextCoalSection = ReadOnlySection;
    DataCoalSection = DataSection;
    ConstDataCoalSection = ConstDataSection;
  }

  DataCommonSection
    = Ctx->getMachOSection("__DATA","__common",
                           MachO::S_ZEROFILL,
                           SectionKind::getBSS());
  DataBSSSection
    = Ctx->getMachOSection("__DATA","__bss", MachO::S_ZEROFILL,
                           SectionKind::getBSS());


  LazySymbolPointerSection
    = Ctx->getMachOSection("__DATA", "__la_symbol_ptr",
                           MachO::S_LAZY_SYMBOL_POINTERS,
                           SectionKind::getMetadata());
  NonLazySymbolPointerSection
    = Ctx->getMachOSection("__DATA", "__nl_symbol_ptr",
                           MachO::S_NON_LAZY_SYMBOL_POINTERS,
                           SectionKind::getMetadata());

  ThreadLocalPointerSection
    = Ctx->getMachOSection("__DATA", "__thread_ptr",
                           MachO::S_THREAD_LOCAL_VARIABLE_POINTERS,
                           SectionKind::getMetadata());

  AddrSigSection = Ctx->getMachOSection("__DATA", "__llvm_addrsig", 0,
                                        SectionKind::getData());

  // Exception Handling.
  LSDASection = Ctx->getMachOSection("__TEXT", "__gcc_except_tab", 0,
                                     SectionKind::getReadOnlyWithRel());

  COFFDebugSymbolsSection = nullptr;
  COFFDebugTypesSection = nullptr;
  COFFGlobalTypeHashesSection = nullptr;

  if (useCompactUnwind(T)) {
    CompactUnwindSection =
        Ctx->getMachOSection("__LD", "__compact_unwind", MachO::S_ATTR_DEBUG,
                             SectionKind::getReadOnly());

    if (T.isX86())
      CompactUnwindDwarfEHFrameOnly = 0x04000000;  // UNWIND_X86_64_MODE_DWARF
    else if (T.getArch() == Triple::aarch64 || T.getArch() == Triple::aarch64_32)
      CompactUnwindDwarfEHFrameOnly = 0x03000000;  // UNWIND_ARM64_MODE_DWARF
    else if (T.getArch() == Triple::arm || T.getArch() == Triple::thumb)
      CompactUnwindDwarfEHFrameOnly = 0x04000000;  // UNWIND_ARM_MODE_DWARF
  }

  // Debug Information.
  DwarfDebugNamesSection =
      Ctx->getMachOSection("__DWARF", "__debug_names", MachO::S_ATTR_DEBUG,
                           SectionKind::getMetadata(), "debug_names_begin");
  DwarfAccelNamesSection =
      Ctx->getMachOSection("__DWARF", "__apple_names", MachO::S_ATTR_DEBUG,
                           SectionKind::getMetadata(), "names_begin");
  DwarfAccelObjCSection =
      Ctx->getMachOSection("__DWARF", "__apple_objc", MachO::S_ATTR_DEBUG,
                           SectionKind::getMetadata(), "objc_begin");
  // 16 character section limit...
  DwarfAccelNamespaceSection =
      Ctx->getMachOSection("__DWARF", "__apple_namespac", MachO::S_ATTR_DEBUG,
                           SectionKind::getMetadata(), "namespac_begin");
  DwarfAccelTypesSection =
      Ctx->getMachOSection("__DWARF", "__apple_types", MachO::S_ATTR_DEBUG,
                           SectionKind::getMetadata(), "types_begin");

  DwarfSwiftASTSection =
      Ctx->getMachOSection("__DWARF", "__swift_ast", MachO::S_ATTR_DEBUG,
                           SectionKind::getMetadata());

  DwarfAbbrevSection =
      Ctx->getMachOSection("__DWARF", "__debug_abbrev", MachO::S_ATTR_DEBUG,
                           SectionKind::getMetadata(), "section_abbrev");
  DwarfInfoSection =
      Ctx->getMachOSection("__DWARF", "__debug_info", MachO::S_ATTR_DEBUG,
                           SectionKind::getMetadata(), "section_info");
  DwarfLineSection =
      Ctx->getMachOSection("__DWARF", "__debug_line", MachO::S_ATTR_DEBUG,
                           SectionKind::getMetadata(), "section_line");
  DwarfLineStrSection =
      Ctx->getMachOSection("__DWARF", "__debug_line_str", MachO::S_ATTR_DEBUG,
                           SectionKind::getMetadata(), "section_line_str");
  DwarfFrameSection =
      Ctx->getMachOSection("__DWARF", "__debug_frame", MachO::S_ATTR_DEBUG,
                           SectionKind::getMetadata(), "section_frame");
  DwarfPubNamesSection =
      Ctx->getMachOSection("__DWARF", "__debug_pubnames", MachO::S_ATTR_DEBUG,
                           SectionKind::getMetadata());
  DwarfPubTypesSection =
      Ctx->getMachOSection("__DWARF", "__debug_pubtypes", MachO::S_ATTR_DEBUG,
                           SectionKind::getMetadata());
  DwarfGnuPubNamesSection =
      Ctx->getMachOSection("__DWARF", "__debug_gnu_pubn", MachO::S_ATTR_DEBUG,
                           SectionKind::getMetadata());
  DwarfGnuPubTypesSection =
      Ctx->getMachOSection("__DWARF", "__debug_gnu_pubt", MachO::S_ATTR_DEBUG,
                           SectionKind::getMetadata());
  DwarfStrSection =
      Ctx->getMachOSection("__DWARF", "__debug_str", MachO::S_ATTR_DEBUG,
                           SectionKind::getMetadata(), "info_string");
  DwarfStrOffSection =
      Ctx->getMachOSection("__DWARF", "__debug_str_offs", MachO::S_ATTR_DEBUG,
                           SectionKind::getMetadata(), "section_str_off");
  DwarfAddrSection =
      Ctx->getMachOSection("__DWARF", "__debug_addr", MachO::S_ATTR_DEBUG,
                           SectionKind::getMetadata(), "section_info");
  DwarfLocSection =
      Ctx->getMachOSection("__DWARF", "__debug_loc", MachO::S_ATTR_DEBUG,
                           SectionKind::getMetadata(), "section_debug_loc");
  DwarfLoclistsSection =
      Ctx->getMachOSection("__DWARF", "__debug_loclists", MachO::S_ATTR_DEBUG,
                           SectionKind::getMetadata(), "section_debug_loc");

  DwarfARangesSection =
      Ctx->getMachOSection("__DWARF", "__debug_aranges", MachO::S_ATTR_DEBUG,
                           SectionKind::getMetadata());
  DwarfRangesSection =
      Ctx->getMachOSection("__DWARF", "__debug_ranges", MachO::S_ATTR_DEBUG,
                           SectionKind::getMetadata(), "debug_range");
  DwarfRnglistsSection =
      Ctx->getMachOSection("__DWARF", "__debug_rnglists", MachO::S_ATTR_DEBUG,
                           SectionKind::getMetadata(), "debug_range");
  DwarfMacinfoSection =
      Ctx->getMachOSection("__DWARF", "__debug_macinfo", MachO::S_ATTR_DEBUG,
                           SectionKind::getMetadata(), "debug_macinfo");
  DwarfMacroSection =
      Ctx->getMachOSection("__DWARF", "__debug_macro", MachO::S_ATTR_DEBUG,
                           SectionKind::getMetadata(), "debug_macro");
  DwarfDebugInlineSection =
      Ctx->getMachOSection("__DWARF", "__debug_inlined", MachO::S_ATTR_DEBUG,
                           SectionKind::getMetadata());
  DwarfCUIndexSection =
      Ctx->getMachOSection("__DWARF", "__debug_cu_index", MachO::S_ATTR_DEBUG,
                           SectionKind::getMetadata());
  DwarfTUIndexSection =
      Ctx->getMachOSection("__DWARF", "__debug_tu_index", MachO::S_ATTR_DEBUG,
                           SectionKind::getMetadata());
  StackMapSection = Ctx->getMachOSection("__LLVM_STACKMAPS", "__llvm_stackmaps",
                                         0, SectionKind::getMetadata());

  FaultMapSection = Ctx->getMachOSection("__LLVM_FAULTMAPS", "__llvm_faultmaps",
                                         0, SectionKind::getMetadata());

  RemarksSection = Ctx->getMachOSection(
      "__LLVM", "__remarks", MachO::S_ATTR_DEBUG, SectionKind::getMetadata());

  // The architecture of dsymutil makes it very difficult to copy the Swift
  // reflection metadata sections into the __TEXT segment, so dsymutil creates
  // these sections in the __DWARF segment instead.
  if (!Ctx->getSwift5ReflectionSegmentName().empty()) {
#define HANDLE_SWIFT_SECTION(KIND, MACHO, ELF, COFF)                           \
  Swift5ReflectionSections                                                     \
      [llvm::binaryformat::Swift5ReflectionSectionKind::KIND] =                \
          Ctx->getMachOSection(Ctx->getSwift5ReflectionSegmentName().data(),   \
                               MACHO, 0, SectionKind::getMetadata());
#include "llvm/BinaryFormat/Swift.def"
  }

  TLSExtraDataSection = TLSTLVSection;
}

void MCObjectFileInfo::initELFMCObjectFileInfo(const Triple &T, bool Large) {
  switch (T.getArch()) {
  case Triple::mips:
  case Triple::mipsel:
  case Triple::mips64:
  case Triple::mips64el:
    // We cannot use DW_EH_PE_sdata8 for the large PositionIndependent case
    // since there is no R_MIPS_PC64 relocation (only a 32-bit version).
    // In fact DW_EH_PE_sdata4 is enough for us now, and GNU ld doesn't
    // support pcrel|sdata8 well. Let's use sdata4 for now.
    if (PositionIndependent)
      FDECFIEncoding = dwarf::DW_EH_PE_pcrel | dwarf::DW_EH_PE_sdata4;
    else
      FDECFIEncoding = Ctx->getAsmInfo()->getCodePointerSize() == 4
                           ? dwarf::DW_EH_PE_sdata4
                           : dwarf::DW_EH_PE_sdata8;
    break;
  case Triple::ppc64:
  case Triple::ppc64le:
  case Triple::aarch64:
  case Triple::aarch64_be:
  case Triple::x86_64:
    FDECFIEncoding = dwarf::DW_EH_PE_pcrel |
                     (Large ? dwarf::DW_EH_PE_sdata8 : dwarf::DW_EH_PE_sdata4);
    break;
  case Triple::bpfel:
  case Triple::bpfeb:
    FDECFIEncoding = dwarf::DW_EH_PE_sdata8;
    break;
  case Triple::hexagon:
    FDECFIEncoding =
        PositionIndependent ? dwarf::DW_EH_PE_pcrel : dwarf::DW_EH_PE_absptr;
    break;
  case Triple::xtensa:
    FDECFIEncoding = dwarf::DW_EH_PE_sdata4;
    break;
  default:
    FDECFIEncoding = dwarf::DW_EH_PE_pcrel | dwarf::DW_EH_PE_sdata4;
    break;
  }

  unsigned EHSectionType = T.getArch() == Triple::x86_64
                               ? ELF::SHT_X86_64_UNWIND
                               : ELF::SHT_PROGBITS;

  // Solaris requires different flags for .eh_frame to seemingly every other
  // platform.
  unsigned EHSectionFlags = ELF::SHF_ALLOC;
  if (T.isOSSolaris() && T.getArch() != Triple::x86_64)
    EHSectionFlags |= ELF::SHF_WRITE;

  // ELF
  BSSSection = Ctx->getELFSection(".bss", ELF::SHT_NOBITS,
                                  ELF::SHF_WRITE | ELF::SHF_ALLOC);

  TextSection = Ctx->getELFSection(".text", ELF::SHT_PROGBITS,
                                   ELF::SHF_EXECINSTR | ELF::SHF_ALLOC);

  DataSection = Ctx->getELFSection(".data", ELF::SHT_PROGBITS,
                                   ELF::SHF_WRITE | ELF::SHF_ALLOC);

  ReadOnlySection =
      Ctx->getELFSection(".rodata", ELF::SHT_PROGBITS, ELF::SHF_ALLOC);

  TLSDataSection =
      Ctx->getELFSection(".tdata", ELF::SHT_PROGBITS,
                         ELF::SHF_ALLOC | ELF::SHF_TLS | ELF::SHF_WRITE);

  TLSBSSSection = Ctx->getELFSection(
      ".tbss", ELF::SHT_NOBITS, ELF::SHF_ALLOC | ELF::SHF_TLS | ELF::SHF_WRITE);

  DataRelROSection = Ctx->getELFSection(".data.rel.ro", ELF::SHT_PROGBITS,
                                        ELF::SHF_ALLOC | ELF::SHF_WRITE);

  MergeableConst4Section =
      Ctx->getELFSection(".rodata.cst4", ELF::SHT_PROGBITS,
                         ELF::SHF_ALLOC | ELF::SHF_MERGE, 4);

  MergeableConst8Section =
      Ctx->getELFSection(".rodata.cst8", ELF::SHT_PROGBITS,
                         ELF::SHF_ALLOC | ELF::SHF_MERGE, 8);

  MergeableConst16Section =
      Ctx->getELFSection(".rodata.cst16", ELF::SHT_PROGBITS,
                         ELF::SHF_ALLOC | ELF::SHF_MERGE, 16);

  MergeableConst32Section =
      Ctx->getELFSection(".rodata.cst32", ELF::SHT_PROGBITS,
                         ELF::SHF_ALLOC | ELF::SHF_MERGE, 32);

  // Exception Handling Sections.

  // FIXME: We're emitting LSDA info into a readonly section on ELF, even though
  // it contains relocatable pointers.  In PIC mode, this is probably a big
  // runtime hit for C++ apps.  Either the contents of the LSDA need to be
  // adjusted or this should be a data section.
  LSDASection = Ctx->getELFSection(".gcc_except_table", ELF::SHT_PROGBITS,
                                   ELF::SHF_ALLOC);

  COFFDebugSymbolsSection = nullptr;
  COFFDebugTypesSection = nullptr;

  unsigned DebugSecType = ELF::SHT_PROGBITS;

  // MIPS .debug_* sections should have SHT_MIPS_DWARF section type
  // to distinguish among sections contain DWARF and ECOFF debug formats.
  // Sections with ECOFF debug format are obsoleted and marked by SHT_PROGBITS.
  if (T.isMIPS())
    DebugSecType = ELF::SHT_MIPS_DWARF;

  // Debug Info Sections.
  DwarfAbbrevSection =
      Ctx->getELFSection(".debug_abbrev", DebugSecType, 0);
  DwarfInfoSection = Ctx->getELFSection(".debug_info", DebugSecType, 0);
  DwarfLineSection = Ctx->getELFSection(".debug_line", DebugSecType, 0);
  DwarfLineStrSection =
      Ctx->getELFSection(".debug_line_str", DebugSecType,
                         ELF::SHF_MERGE | ELF::SHF_STRINGS, 1);
  DwarfFrameSection = Ctx->getELFSection(".debug_frame", DebugSecType, 0);
  DwarfPubNamesSection =
      Ctx->getELFSection(".debug_pubnames", DebugSecType, 0);
  DwarfPubTypesSection =
      Ctx->getELFSection(".debug_pubtypes", DebugSecType, 0);
  DwarfGnuPubNamesSection =
      Ctx->getELFSection(".debug_gnu_pubnames", DebugSecType, 0);
  DwarfGnuPubTypesSection =
      Ctx->getELFSection(".debug_gnu_pubtypes", DebugSecType, 0);
  DwarfStrSection =
      Ctx->getELFSection(".debug_str", DebugSecType,
                         ELF::SHF_MERGE | ELF::SHF_STRINGS, 1);
  DwarfLocSection = Ctx->getELFSection(".debug_loc", DebugSecType, 0);
  DwarfARangesSection =
      Ctx->getELFSection(".debug_aranges", DebugSecType, 0);
  DwarfRangesSection =
      Ctx->getELFSection(".debug_ranges", DebugSecType, 0);
  DwarfMacinfoSection =
      Ctx->getELFSection(".debug_macinfo", DebugSecType, 0);
  DwarfMacroSection = Ctx->getELFSection(".debug_macro", DebugSecType, 0);

  // DWARF5 Experimental Debug Info

  // Accelerator Tables
  DwarfDebugNamesSection =
      Ctx->getELFSection(".debug_names", ELF::SHT_PROGBITS, 0);
  DwarfAccelNamesSection =
      Ctx->getELFSection(".apple_names", ELF::SHT_PROGBITS, 0);
  DwarfAccelObjCSection =
      Ctx->getELFSection(".apple_objc", ELF::SHT_PROGBITS, 0);
  DwarfAccelNamespaceSection =
      Ctx->getELFSection(".apple_namespaces", ELF::SHT_PROGBITS, 0);
  DwarfAccelTypesSection =
      Ctx->getELFSection(".apple_types", ELF::SHT_PROGBITS, 0);

  // String Offset and Address Sections
  DwarfStrOffSection =
      Ctx->getELFSection(".debug_str_offsets", DebugSecType, 0);
  DwarfAddrSection = Ctx->getELFSection(".debug_addr", DebugSecType, 0);
  DwarfRnglistsSection = Ctx->getELFSection(".debug_rnglists", DebugSecType, 0);
  DwarfLoclistsSection = Ctx->getELFSection(".debug_loclists", DebugSecType, 0);

  // Fission Sections
  DwarfInfoDWOSection =
      Ctx->getELFSection(".debug_info.dwo", DebugSecType, ELF::SHF_EXCLUDE);
  DwarfTypesDWOSection =
      Ctx->getELFSection(".debug_types.dwo", DebugSecType, ELF::SHF_EXCLUDE);
  DwarfAbbrevDWOSection =
      Ctx->getELFSection(".debug_abbrev.dwo", DebugSecType, ELF::SHF_EXCLUDE);
  DwarfStrDWOSection = Ctx->getELFSection(
      ".debug_str.dwo", DebugSecType,
      ELF::SHF_MERGE | ELF::SHF_STRINGS | ELF::SHF_EXCLUDE, 1);
  DwarfLineDWOSection =
      Ctx->getELFSection(".debug_line.dwo", DebugSecType, ELF::SHF_EXCLUDE);
  DwarfLocDWOSection =
      Ctx->getELFSection(".debug_loc.dwo", DebugSecType, ELF::SHF_EXCLUDE);
  DwarfStrOffDWOSection = Ctx->getELFSection(".debug_str_offsets.dwo",
                                             DebugSecType, ELF::SHF_EXCLUDE);
  DwarfRnglistsDWOSection =
      Ctx->getELFSection(".debug_rnglists.dwo", DebugSecType, ELF::SHF_EXCLUDE);
  DwarfMacinfoDWOSection =
      Ctx->getELFSection(".debug_macinfo.dwo", DebugSecType, ELF::SHF_EXCLUDE);
  DwarfMacroDWOSection =
      Ctx->getELFSection(".debug_macro.dwo", DebugSecType, ELF::SHF_EXCLUDE);

  DwarfLoclistsDWOSection =
      Ctx->getELFSection(".debug_loclists.dwo", DebugSecType, ELF::SHF_EXCLUDE);

  // DWP Sections
  DwarfCUIndexSection =
      Ctx->getELFSection(".debug_cu_index", DebugSecType, 0);
  DwarfTUIndexSection =
      Ctx->getELFSection(".debug_tu_index", DebugSecType, 0);

  StackMapSection =
      Ctx->getELFSection(".llvm_stackmaps", ELF::SHT_PROGBITS, ELF::SHF_ALLOC);

  FaultMapSection =
      Ctx->getELFSection(".llvm_faultmaps", ELF::SHT_PROGBITS, ELF::SHF_ALLOC);

  EHFrameSection =
      Ctx->getELFSection(".eh_frame", EHSectionType, EHSectionFlags);

  StackSizesSection = Ctx->getELFSection(".stack_sizes", ELF::SHT_PROGBITS, 0);

  PseudoProbeSection = Ctx->getELFSection(".pseudo_probe", DebugSecType, 0);
  PseudoProbeDescSection =
      Ctx->getELFSection(".pseudo_probe_desc", DebugSecType, 0);

  LLVMStatsSection = Ctx->getELFSection(".llvm_stats", ELF::SHT_PROGBITS, 0);
}

void MCObjectFileInfo::initGOFFMCObjectFileInfo(const Triple &T) {
  TextSection = Ctx->getGOFFSection(".text", SectionKind::getText(), nullptr);
  BSSSection = Ctx->getGOFFSection(".bss", SectionKind::getBSS(), nullptr);
  PPA1Section = Ctx->getGOFFSection(".ppa1", SectionKind::getMetadata(),
                                    TextSection, GOFF::SK_PPA1);
  PPA2Section = Ctx->getGOFFSection(".ppa2", SectionKind::getMetadata(),
                                    TextSection, GOFF::SK_PPA2);

  PPA2ListSection =
      Ctx->getGOFFSection(".ppa2list", SectionKind::getData(), nullptr);

  ADASection = Ctx->getGOFFSection(".ada", SectionKind::getData(), nullptr);
  IDRLSection = Ctx->getGOFFSection("B_IDRL", SectionKind::getData(), nullptr);
}

void MCObjectFileInfo::initCOFFMCObjectFileInfo(const Triple &T) {
  EHFrameSection =
      Ctx->getCOFFSection(".eh_frame", COFF::IMAGE_SCN_CNT_INITIALIZED_DATA |
                                           COFF::IMAGE_SCN_MEM_READ,
                          SectionKind::getData());

  // Set the `IMAGE_SCN_MEM_16BIT` flag when compiling for thumb mode.  This is
  // used to indicate to the linker that the text segment contains thumb instructions
  // and to set the ISA selection bit for calls accordingly.
  const bool IsThumb = T.getArch() == Triple::thumb;

  // COFF
  BSSSection = Ctx->getCOFFSection(
      ".bss", COFF::IMAGE_SCN_CNT_UNINITIALIZED_DATA |
                  COFF::IMAGE_SCN_MEM_READ | COFF::IMAGE_SCN_MEM_WRITE,
      SectionKind::getBSS());
  TextSection = Ctx->getCOFFSection(
      ".text",
      (IsThumb ? COFF::IMAGE_SCN_MEM_16BIT : (COFF::SectionCharacteristics)0) |
          COFF::IMAGE_SCN_CNT_CODE | COFF::IMAGE_SCN_MEM_EXECUTE |
          COFF::IMAGE_SCN_MEM_READ,
      SectionKind::getText());
  DataSection = Ctx->getCOFFSection(
      ".data", COFF::IMAGE_SCN_CNT_INITIALIZED_DATA | COFF::IMAGE_SCN_MEM_READ |
                   COFF::IMAGE_SCN_MEM_WRITE,
      SectionKind::getData());
  ReadOnlySection = Ctx->getCOFFSection(
      ".rdata", COFF::IMAGE_SCN_CNT_INITIALIZED_DATA | COFF::IMAGE_SCN_MEM_READ,
      SectionKind::getReadOnly());

  if (T.getArch() == Triple::x86_64 || T.getArch() == Triple::aarch64 ||
      T.getArch() == Triple::arm || T.getArch() == Triple::thumb) {
    // On Windows with SEH, the LSDA is emitted into the .xdata section
    LSDASection = nullptr;
  } else {
    LSDASection = Ctx->getCOFFSection(".gcc_except_table",
                                      COFF::IMAGE_SCN_CNT_INITIALIZED_DATA |
                                          COFF::IMAGE_SCN_MEM_READ,
                                      SectionKind::getReadOnly());
  }

  // Debug info.
  COFFDebugSymbolsSection =
      Ctx->getCOFFSection(".debug$S", (COFF::IMAGE_SCN_MEM_DISCARDABLE |
                                       COFF::IMAGE_SCN_CNT_INITIALIZED_DATA |
                                       COFF::IMAGE_SCN_MEM_READ),
                          SectionKind::getMetadata());
  COFFDebugTypesSection =
      Ctx->getCOFFSection(".debug$T", (COFF::IMAGE_SCN_MEM_DISCARDABLE |
                                       COFF::IMAGE_SCN_CNT_INITIALIZED_DATA |
                                       COFF::IMAGE_SCN_MEM_READ),
                          SectionKind::getMetadata());
  COFFGlobalTypeHashesSection = Ctx->getCOFFSection(
      ".debug$H",
      (COFF::IMAGE_SCN_MEM_DISCARDABLE | COFF::IMAGE_SCN_CNT_INITIALIZED_DATA |
       COFF::IMAGE_SCN_MEM_READ),
      SectionKind::getMetadata());

  DwarfAbbrevSection = Ctx->getCOFFSection(
<<<<<<< HEAD
      ".debug_abbrev",
      COFF::IMAGE_SCN_MEM_DISCARDABLE | COFF::IMAGE_SCN_CNT_INITIALIZED_DATA |
          COFF::IMAGE_SCN_MEM_READ,
      SectionKind::getMetadata(), "section_abbrev");
  DwarfInfoSection = Ctx->getCOFFSection(
      ".debug_info",
      COFF::IMAGE_SCN_MEM_DISCARDABLE | COFF::IMAGE_SCN_CNT_INITIALIZED_DATA |
          COFF::IMAGE_SCN_MEM_READ,
      SectionKind::getMetadata(), "section_info");
  DwarfLineSection = Ctx->getCOFFSection(
      ".debug_line",
      COFF::IMAGE_SCN_MEM_DISCARDABLE | COFF::IMAGE_SCN_CNT_INITIALIZED_DATA |
          COFF::IMAGE_SCN_MEM_READ,
      SectionKind::getMetadata(), "section_line");
  DwarfLineStrSection = Ctx->getCOFFSection(
      ".debug_line_str",
      COFF::IMAGE_SCN_MEM_DISCARDABLE | COFF::IMAGE_SCN_CNT_INITIALIZED_DATA |
          COFF::IMAGE_SCN_MEM_READ,
      SectionKind::getMetadata(), "section_line_str");
=======
      ".debug_abbrev", COFF::IMAGE_SCN_MEM_DISCARDABLE |
                           COFF::IMAGE_SCN_CNT_INITIALIZED_DATA |
                           COFF::IMAGE_SCN_MEM_READ);
  DwarfInfoSection = Ctx->getCOFFSection(
      ".debug_info", COFF::IMAGE_SCN_MEM_DISCARDABLE |
                         COFF::IMAGE_SCN_CNT_INITIALIZED_DATA |
                         COFF::IMAGE_SCN_MEM_READ);
  DwarfLineSection = Ctx->getCOFFSection(
      ".debug_line", COFF::IMAGE_SCN_MEM_DISCARDABLE |
                         COFF::IMAGE_SCN_CNT_INITIALIZED_DATA |
                         COFF::IMAGE_SCN_MEM_READ);
  DwarfLineStrSection = Ctx->getCOFFSection(
      ".debug_line_str", COFF::IMAGE_SCN_MEM_DISCARDABLE |
                             COFF::IMAGE_SCN_CNT_INITIALIZED_DATA |
                             COFF::IMAGE_SCN_MEM_READ);
>>>>>>> 4ae23bcc
  DwarfFrameSection = Ctx->getCOFFSection(
      ".debug_frame",
      COFF::IMAGE_SCN_MEM_DISCARDABLE | COFF::IMAGE_SCN_CNT_INITIALIZED_DATA |
          COFF::IMAGE_SCN_MEM_READ,
      SectionKind::getMetadata());
  DwarfPubNamesSection = Ctx->getCOFFSection(
      ".debug_pubnames",
      COFF::IMAGE_SCN_MEM_DISCARDABLE | COFF::IMAGE_SCN_CNT_INITIALIZED_DATA |
          COFF::IMAGE_SCN_MEM_READ,
      SectionKind::getMetadata());
  DwarfPubTypesSection = Ctx->getCOFFSection(
      ".debug_pubtypes",
      COFF::IMAGE_SCN_MEM_DISCARDABLE | COFF::IMAGE_SCN_CNT_INITIALIZED_DATA |
          COFF::IMAGE_SCN_MEM_READ,
      SectionKind::getMetadata());
  DwarfGnuPubNamesSection = Ctx->getCOFFSection(
      ".debug_gnu_pubnames",
      COFF::IMAGE_SCN_MEM_DISCARDABLE | COFF::IMAGE_SCN_CNT_INITIALIZED_DATA |
          COFF::IMAGE_SCN_MEM_READ,
      SectionKind::getMetadata());
  DwarfGnuPubTypesSection = Ctx->getCOFFSection(
      ".debug_gnu_pubtypes",
      COFF::IMAGE_SCN_MEM_DISCARDABLE | COFF::IMAGE_SCN_CNT_INITIALIZED_DATA |
          COFF::IMAGE_SCN_MEM_READ,
      SectionKind::getMetadata());
  DwarfStrSection = Ctx->getCOFFSection(
<<<<<<< HEAD
      ".debug_str",
      COFF::IMAGE_SCN_MEM_DISCARDABLE | COFF::IMAGE_SCN_CNT_INITIALIZED_DATA |
          COFF::IMAGE_SCN_MEM_READ,
      SectionKind::getMetadata(), "info_string");
  DwarfStrOffSection = Ctx->getCOFFSection(
      ".debug_str_offsets",
      COFF::IMAGE_SCN_MEM_DISCARDABLE | COFF::IMAGE_SCN_CNT_INITIALIZED_DATA |
          COFF::IMAGE_SCN_MEM_READ,
      SectionKind::getMetadata(), "section_str_off");
  DwarfLocSection = Ctx->getCOFFSection(
      ".debug_loc",
      COFF::IMAGE_SCN_MEM_DISCARDABLE | COFF::IMAGE_SCN_CNT_INITIALIZED_DATA |
          COFF::IMAGE_SCN_MEM_READ,
      SectionKind::getMetadata(), "section_debug_loc");
  DwarfLoclistsSection = Ctx->getCOFFSection(
      ".debug_loclists",
      COFF::IMAGE_SCN_MEM_DISCARDABLE | COFF::IMAGE_SCN_CNT_INITIALIZED_DATA |
          COFF::IMAGE_SCN_MEM_READ,
      SectionKind::getMetadata(), "section_debug_loclists");
=======
      ".debug_str", COFF::IMAGE_SCN_MEM_DISCARDABLE |
                        COFF::IMAGE_SCN_CNT_INITIALIZED_DATA |
                        COFF::IMAGE_SCN_MEM_READ);
  DwarfStrOffSection = Ctx->getCOFFSection(
      ".debug_str_offsets", COFF::IMAGE_SCN_MEM_DISCARDABLE |
                                COFF::IMAGE_SCN_CNT_INITIALIZED_DATA |
                                COFF::IMAGE_SCN_MEM_READ);
  DwarfLocSection = Ctx->getCOFFSection(
      ".debug_loc", COFF::IMAGE_SCN_MEM_DISCARDABLE |
                        COFF::IMAGE_SCN_CNT_INITIALIZED_DATA |
                        COFF::IMAGE_SCN_MEM_READ);
  DwarfLoclistsSection = Ctx->getCOFFSection(
      ".debug_loclists", COFF::IMAGE_SCN_MEM_DISCARDABLE |
                             COFF::IMAGE_SCN_CNT_INITIALIZED_DATA |
                             COFF::IMAGE_SCN_MEM_READ);
>>>>>>> 4ae23bcc
  DwarfARangesSection = Ctx->getCOFFSection(
      ".debug_aranges",
      COFF::IMAGE_SCN_MEM_DISCARDABLE | COFF::IMAGE_SCN_CNT_INITIALIZED_DATA |
          COFF::IMAGE_SCN_MEM_READ,
      SectionKind::getMetadata());
  DwarfRangesSection = Ctx->getCOFFSection(
<<<<<<< HEAD
      ".debug_ranges",
      COFF::IMAGE_SCN_MEM_DISCARDABLE | COFF::IMAGE_SCN_CNT_INITIALIZED_DATA |
          COFF::IMAGE_SCN_MEM_READ,
      SectionKind::getMetadata(), "debug_range");
  DwarfRnglistsSection = Ctx->getCOFFSection(
      ".debug_rnglists",
      COFF::IMAGE_SCN_MEM_DISCARDABLE | COFF::IMAGE_SCN_CNT_INITIALIZED_DATA |
          COFF::IMAGE_SCN_MEM_READ,
      SectionKind::getMetadata(), "debug_rnglists");
  DwarfMacinfoSection = Ctx->getCOFFSection(
      ".debug_macinfo",
      COFF::IMAGE_SCN_MEM_DISCARDABLE | COFF::IMAGE_SCN_CNT_INITIALIZED_DATA |
          COFF::IMAGE_SCN_MEM_READ,
      SectionKind::getMetadata(), "debug_macinfo");
  DwarfMacroSection = Ctx->getCOFFSection(
      ".debug_macro",
      COFF::IMAGE_SCN_MEM_DISCARDABLE | COFF::IMAGE_SCN_CNT_INITIALIZED_DATA |
          COFF::IMAGE_SCN_MEM_READ,
      SectionKind::getMetadata(), "debug_macro");
  DwarfMacinfoDWOSection = Ctx->getCOFFSection(
      ".debug_macinfo.dwo",
      COFF::IMAGE_SCN_MEM_DISCARDABLE | COFF::IMAGE_SCN_CNT_INITIALIZED_DATA |
          COFF::IMAGE_SCN_MEM_READ,
      SectionKind::getMetadata(), "debug_macinfo.dwo");
  DwarfMacroDWOSection = Ctx->getCOFFSection(
      ".debug_macro.dwo",
      COFF::IMAGE_SCN_MEM_DISCARDABLE | COFF::IMAGE_SCN_CNT_INITIALIZED_DATA |
          COFF::IMAGE_SCN_MEM_READ,
      SectionKind::getMetadata(), "debug_macro.dwo");
  DwarfInfoDWOSection = Ctx->getCOFFSection(
      ".debug_info.dwo",
      COFF::IMAGE_SCN_MEM_DISCARDABLE | COFF::IMAGE_SCN_CNT_INITIALIZED_DATA |
          COFF::IMAGE_SCN_MEM_READ,
      SectionKind::getMetadata(), "section_info_dwo");
  DwarfTypesDWOSection = Ctx->getCOFFSection(
      ".debug_types.dwo",
      COFF::IMAGE_SCN_MEM_DISCARDABLE | COFF::IMAGE_SCN_CNT_INITIALIZED_DATA |
          COFF::IMAGE_SCN_MEM_READ,
      SectionKind::getMetadata(), "section_types_dwo");
  DwarfAbbrevDWOSection = Ctx->getCOFFSection(
      ".debug_abbrev.dwo",
      COFF::IMAGE_SCN_MEM_DISCARDABLE | COFF::IMAGE_SCN_CNT_INITIALIZED_DATA |
          COFF::IMAGE_SCN_MEM_READ,
      SectionKind::getMetadata(), "section_abbrev_dwo");
  DwarfStrDWOSection = Ctx->getCOFFSection(
      ".debug_str.dwo",
      COFF::IMAGE_SCN_MEM_DISCARDABLE | COFF::IMAGE_SCN_CNT_INITIALIZED_DATA |
          COFF::IMAGE_SCN_MEM_READ,
      SectionKind::getMetadata(), "skel_string");
=======
      ".debug_ranges", COFF::IMAGE_SCN_MEM_DISCARDABLE |
                           COFF::IMAGE_SCN_CNT_INITIALIZED_DATA |
                           COFF::IMAGE_SCN_MEM_READ);
  DwarfRnglistsSection = Ctx->getCOFFSection(
      ".debug_rnglists", COFF::IMAGE_SCN_MEM_DISCARDABLE |
                             COFF::IMAGE_SCN_CNT_INITIALIZED_DATA |
                             COFF::IMAGE_SCN_MEM_READ);
  DwarfMacinfoSection = Ctx->getCOFFSection(
      ".debug_macinfo", COFF::IMAGE_SCN_MEM_DISCARDABLE |
                            COFF::IMAGE_SCN_CNT_INITIALIZED_DATA |
                            COFF::IMAGE_SCN_MEM_READ);
  DwarfMacroSection = Ctx->getCOFFSection(
      ".debug_macro", COFF::IMAGE_SCN_MEM_DISCARDABLE |
                          COFF::IMAGE_SCN_CNT_INITIALIZED_DATA |
                          COFF::IMAGE_SCN_MEM_READ);
  DwarfMacinfoDWOSection = Ctx->getCOFFSection(
      ".debug_macinfo.dwo", COFF::IMAGE_SCN_MEM_DISCARDABLE |
                                COFF::IMAGE_SCN_CNT_INITIALIZED_DATA |
                                COFF::IMAGE_SCN_MEM_READ);
  DwarfMacroDWOSection = Ctx->getCOFFSection(
      ".debug_macro.dwo", COFF::IMAGE_SCN_MEM_DISCARDABLE |
                              COFF::IMAGE_SCN_CNT_INITIALIZED_DATA |
                              COFF::IMAGE_SCN_MEM_READ);
  DwarfInfoDWOSection = Ctx->getCOFFSection(
      ".debug_info.dwo", COFF::IMAGE_SCN_MEM_DISCARDABLE |
                             COFF::IMAGE_SCN_CNT_INITIALIZED_DATA |
                             COFF::IMAGE_SCN_MEM_READ);
  DwarfTypesDWOSection = Ctx->getCOFFSection(
      ".debug_types.dwo", COFF::IMAGE_SCN_MEM_DISCARDABLE |
                              COFF::IMAGE_SCN_CNT_INITIALIZED_DATA |
                              COFF::IMAGE_SCN_MEM_READ);
  DwarfAbbrevDWOSection = Ctx->getCOFFSection(
      ".debug_abbrev.dwo", COFF::IMAGE_SCN_MEM_DISCARDABLE |
                               COFF::IMAGE_SCN_CNT_INITIALIZED_DATA |
                               COFF::IMAGE_SCN_MEM_READ);
  DwarfStrDWOSection = Ctx->getCOFFSection(
      ".debug_str.dwo", COFF::IMAGE_SCN_MEM_DISCARDABLE |
                            COFF::IMAGE_SCN_CNT_INITIALIZED_DATA |
                            COFF::IMAGE_SCN_MEM_READ);
>>>>>>> 4ae23bcc
  DwarfLineDWOSection = Ctx->getCOFFSection(
      ".debug_line.dwo",
      COFF::IMAGE_SCN_MEM_DISCARDABLE | COFF::IMAGE_SCN_CNT_INITIALIZED_DATA |
          COFF::IMAGE_SCN_MEM_READ,
      SectionKind::getMetadata());
  DwarfLocDWOSection = Ctx->getCOFFSection(
<<<<<<< HEAD
      ".debug_loc.dwo",
      COFF::IMAGE_SCN_MEM_DISCARDABLE | COFF::IMAGE_SCN_CNT_INITIALIZED_DATA |
          COFF::IMAGE_SCN_MEM_READ,
      SectionKind::getMetadata(), "skel_loc");
  DwarfStrOffDWOSection = Ctx->getCOFFSection(
      ".debug_str_offsets.dwo",
      COFF::IMAGE_SCN_MEM_DISCARDABLE | COFF::IMAGE_SCN_CNT_INITIALIZED_DATA |
          COFF::IMAGE_SCN_MEM_READ,
      SectionKind::getMetadata(), "section_str_off_dwo");
  DwarfAddrSection = Ctx->getCOFFSection(
      ".debug_addr",
      COFF::IMAGE_SCN_MEM_DISCARDABLE | COFF::IMAGE_SCN_CNT_INITIALIZED_DATA |
          COFF::IMAGE_SCN_MEM_READ,
      SectionKind::getMetadata(), "addr_sec");
=======
      ".debug_loc.dwo", COFF::IMAGE_SCN_MEM_DISCARDABLE |
                            COFF::IMAGE_SCN_CNT_INITIALIZED_DATA |
                            COFF::IMAGE_SCN_MEM_READ);
  DwarfStrOffDWOSection = Ctx->getCOFFSection(
      ".debug_str_offsets.dwo", COFF::IMAGE_SCN_MEM_DISCARDABLE |
                                    COFF::IMAGE_SCN_CNT_INITIALIZED_DATA |
                                    COFF::IMAGE_SCN_MEM_READ);
  DwarfAddrSection = Ctx->getCOFFSection(
      ".debug_addr", COFF::IMAGE_SCN_MEM_DISCARDABLE |
                         COFF::IMAGE_SCN_CNT_INITIALIZED_DATA |
                         COFF::IMAGE_SCN_MEM_READ);
>>>>>>> 4ae23bcc
  DwarfCUIndexSection = Ctx->getCOFFSection(
      ".debug_cu_index",
      COFF::IMAGE_SCN_MEM_DISCARDABLE | COFF::IMAGE_SCN_CNT_INITIALIZED_DATA |
          COFF::IMAGE_SCN_MEM_READ,
      SectionKind::getMetadata());
  DwarfTUIndexSection = Ctx->getCOFFSection(
      ".debug_tu_index",
      COFF::IMAGE_SCN_MEM_DISCARDABLE | COFF::IMAGE_SCN_CNT_INITIALIZED_DATA |
          COFF::IMAGE_SCN_MEM_READ,
      SectionKind::getMetadata());
  DwarfDebugNamesSection = Ctx->getCOFFSection(
<<<<<<< HEAD
      ".debug_names",
      COFF::IMAGE_SCN_MEM_DISCARDABLE | COFF::IMAGE_SCN_CNT_INITIALIZED_DATA |
          COFF::IMAGE_SCN_MEM_READ,
      SectionKind::getMetadata(), "debug_names_begin");
  DwarfAccelNamesSection = Ctx->getCOFFSection(
      ".apple_names",
      COFF::IMAGE_SCN_MEM_DISCARDABLE | COFF::IMAGE_SCN_CNT_INITIALIZED_DATA |
          COFF::IMAGE_SCN_MEM_READ,
      SectionKind::getMetadata(), "names_begin");
  DwarfAccelNamespaceSection = Ctx->getCOFFSection(
      ".apple_namespaces",
      COFF::IMAGE_SCN_MEM_DISCARDABLE | COFF::IMAGE_SCN_CNT_INITIALIZED_DATA |
          COFF::IMAGE_SCN_MEM_READ,
      SectionKind::getMetadata(), "namespac_begin");
  DwarfAccelTypesSection = Ctx->getCOFFSection(
      ".apple_types",
      COFF::IMAGE_SCN_MEM_DISCARDABLE | COFF::IMAGE_SCN_CNT_INITIALIZED_DATA |
          COFF::IMAGE_SCN_MEM_READ,
      SectionKind::getMetadata(), "types_begin");
  DwarfAccelObjCSection = Ctx->getCOFFSection(
      ".apple_objc",
      COFF::IMAGE_SCN_MEM_DISCARDABLE | COFF::IMAGE_SCN_CNT_INITIALIZED_DATA |
          COFF::IMAGE_SCN_MEM_READ,
      SectionKind::getMetadata(), "objc_begin");
=======
      ".debug_names", COFF::IMAGE_SCN_MEM_DISCARDABLE |
                          COFF::IMAGE_SCN_CNT_INITIALIZED_DATA |
                          COFF::IMAGE_SCN_MEM_READ);
  DwarfAccelNamesSection = Ctx->getCOFFSection(
      ".apple_names", COFF::IMAGE_SCN_MEM_DISCARDABLE |
                          COFF::IMAGE_SCN_CNT_INITIALIZED_DATA |
                          COFF::IMAGE_SCN_MEM_READ);
  DwarfAccelNamespaceSection = Ctx->getCOFFSection(
      ".apple_namespaces", COFF::IMAGE_SCN_MEM_DISCARDABLE |
                               COFF::IMAGE_SCN_CNT_INITIALIZED_DATA |
                               COFF::IMAGE_SCN_MEM_READ);
  DwarfAccelTypesSection = Ctx->getCOFFSection(
      ".apple_types", COFF::IMAGE_SCN_MEM_DISCARDABLE |
                          COFF::IMAGE_SCN_CNT_INITIALIZED_DATA |
                          COFF::IMAGE_SCN_MEM_READ);
  DwarfAccelObjCSection = Ctx->getCOFFSection(
      ".apple_objc", COFF::IMAGE_SCN_MEM_DISCARDABLE |
                         COFF::IMAGE_SCN_CNT_INITIALIZED_DATA |
                         COFF::IMAGE_SCN_MEM_READ);
>>>>>>> 4ae23bcc

  DrectveSection = Ctx->getCOFFSection(
      ".drectve", COFF::IMAGE_SCN_LNK_INFO | COFF::IMAGE_SCN_LNK_REMOVE,
      SectionKind::getMetadata());

  PDataSection = Ctx->getCOFFSection(
      ".pdata", COFF::IMAGE_SCN_CNT_INITIALIZED_DATA | COFF::IMAGE_SCN_MEM_READ,
      SectionKind::getData());

  XDataSection = Ctx->getCOFFSection(
      ".xdata", COFF::IMAGE_SCN_CNT_INITIALIZED_DATA | COFF::IMAGE_SCN_MEM_READ,
      SectionKind::getData());

  SXDataSection = Ctx->getCOFFSection(".sxdata", COFF::IMAGE_SCN_LNK_INFO,
                                      SectionKind::getMetadata());

  GEHContSection = Ctx->getCOFFSection(".gehcont$y",
                                       COFF::IMAGE_SCN_CNT_INITIALIZED_DATA |
                                           COFF::IMAGE_SCN_MEM_READ,
                                       SectionKind::getMetadata());

  GFIDsSection = Ctx->getCOFFSection(".gfids$y",
                                     COFF::IMAGE_SCN_CNT_INITIALIZED_DATA |
                                         COFF::IMAGE_SCN_MEM_READ,
                                     SectionKind::getMetadata());

  GIATsSection = Ctx->getCOFFSection(".giats$y",
                                     COFF::IMAGE_SCN_CNT_INITIALIZED_DATA |
                                         COFF::IMAGE_SCN_MEM_READ,
                                     SectionKind::getMetadata());

  GLJMPSection = Ctx->getCOFFSection(".gljmp$y",
                                     COFF::IMAGE_SCN_CNT_INITIALIZED_DATA |
                                         COFF::IMAGE_SCN_MEM_READ,
                                     SectionKind::getMetadata());

  TLSDataSection = Ctx->getCOFFSection(
      ".tls$", COFF::IMAGE_SCN_CNT_INITIALIZED_DATA | COFF::IMAGE_SCN_MEM_READ |
                   COFF::IMAGE_SCN_MEM_WRITE,
      SectionKind::getData());

  StackMapSection = Ctx->getCOFFSection(".llvm_stackmaps",
                                        COFF::IMAGE_SCN_CNT_INITIALIZED_DATA |
                                            COFF::IMAGE_SCN_MEM_READ,
                                        SectionKind::getReadOnly());
}

void MCObjectFileInfo::initSPIRVMCObjectFileInfo(const Triple &T) {
  // Put everything in a single binary section.
  TextSection = Ctx->getSPIRVSection();
}

void MCObjectFileInfo::initWasmMCObjectFileInfo(const Triple &T) {
  TextSection = Ctx->getWasmSection(".text", SectionKind::getText());
  DataSection = Ctx->getWasmSection(".data", SectionKind::getData());

  DwarfLineSection =
      Ctx->getWasmSection(".debug_line", SectionKind::getMetadata());
  DwarfLineStrSection =
      Ctx->getWasmSection(".debug_line_str", SectionKind::getMetadata(),
                          wasm::WASM_SEG_FLAG_STRINGS);
  DwarfStrSection = Ctx->getWasmSection(
      ".debug_str", SectionKind::getMetadata(), wasm::WASM_SEG_FLAG_STRINGS);
  DwarfLocSection =
      Ctx->getWasmSection(".debug_loc", SectionKind::getMetadata());
  DwarfAbbrevSection =
      Ctx->getWasmSection(".debug_abbrev", SectionKind::getMetadata());
  DwarfARangesSection = Ctx->getWasmSection(".debug_aranges", SectionKind::getMetadata());
  DwarfRangesSection =
      Ctx->getWasmSection(".debug_ranges", SectionKind::getMetadata());
  DwarfMacinfoSection =
      Ctx->getWasmSection(".debug_macinfo", SectionKind::getMetadata());
  DwarfMacroSection =
      Ctx->getWasmSection(".debug_macro", SectionKind::getMetadata());
  DwarfCUIndexSection = Ctx->getWasmSection(".debug_cu_index", SectionKind::getMetadata());
  DwarfTUIndexSection = Ctx->getWasmSection(".debug_tu_index", SectionKind::getMetadata());
  DwarfInfoSection =
      Ctx->getWasmSection(".debug_info", SectionKind::getMetadata());
  DwarfFrameSection = Ctx->getWasmSection(".debug_frame", SectionKind::getMetadata());
  DwarfPubNamesSection = Ctx->getWasmSection(".debug_pubnames", SectionKind::getMetadata());
  DwarfPubTypesSection = Ctx->getWasmSection(".debug_pubtypes", SectionKind::getMetadata());
  DwarfGnuPubNamesSection =
      Ctx->getWasmSection(".debug_gnu_pubnames", SectionKind::getMetadata());
  DwarfGnuPubTypesSection =
      Ctx->getWasmSection(".debug_gnu_pubtypes", SectionKind::getMetadata());

  DwarfDebugNamesSection =
      Ctx->getWasmSection(".debug_names", SectionKind::getMetadata());
  DwarfStrOffSection =
      Ctx->getWasmSection(".debug_str_offsets", SectionKind::getMetadata());
  DwarfAddrSection =
      Ctx->getWasmSection(".debug_addr", SectionKind::getMetadata());
  DwarfRnglistsSection =
      Ctx->getWasmSection(".debug_rnglists", SectionKind::getMetadata());
  DwarfLoclistsSection =
      Ctx->getWasmSection(".debug_loclists", SectionKind::getMetadata());

  // Fission Sections
  DwarfInfoDWOSection =
      Ctx->getWasmSection(".debug_info.dwo", SectionKind::getMetadata());
  DwarfTypesDWOSection =
      Ctx->getWasmSection(".debug_types.dwo", SectionKind::getMetadata());
  DwarfAbbrevDWOSection =
      Ctx->getWasmSection(".debug_abbrev.dwo", SectionKind::getMetadata());
  DwarfStrDWOSection =
      Ctx->getWasmSection(".debug_str.dwo", SectionKind::getMetadata(),
                          wasm::WASM_SEG_FLAG_STRINGS);
  DwarfLineDWOSection =
      Ctx->getWasmSection(".debug_line.dwo", SectionKind::getMetadata());
  DwarfLocDWOSection =
      Ctx->getWasmSection(".debug_loc.dwo", SectionKind::getMetadata());
  DwarfStrOffDWOSection =
      Ctx->getWasmSection(".debug_str_offsets.dwo", SectionKind::getMetadata());
  DwarfRnglistsDWOSection =
      Ctx->getWasmSection(".debug_rnglists.dwo", SectionKind::getMetadata());
  DwarfMacinfoDWOSection =
      Ctx->getWasmSection(".debug_macinfo.dwo", SectionKind::getMetadata());
  DwarfMacroDWOSection =
      Ctx->getWasmSection(".debug_macro.dwo", SectionKind::getMetadata());

  DwarfLoclistsDWOSection =
      Ctx->getWasmSection(".debug_loclists.dwo", SectionKind::getMetadata());

  // DWP Sections
  DwarfCUIndexSection =
      Ctx->getWasmSection(".debug_cu_index", SectionKind::getMetadata());
  DwarfTUIndexSection =
      Ctx->getWasmSection(".debug_tu_index", SectionKind::getMetadata());

  // Wasm use data section for LSDA.
  // TODO Consider putting each function's exception table in a separate
  // section, as in -function-sections, to facilitate lld's --gc-section.
  LSDASection = Ctx->getWasmSection(".rodata.gcc_except_table",
                                    SectionKind::getReadOnlyWithRel());

  // TODO: Define more sections.
}

void MCObjectFileInfo::initXCOFFMCObjectFileInfo(const Triple &T) {
  // The default csect for program code. Functions without a specified section
  // get placed into this csect. The choice of csect name is not a property of
  // the ABI or object file format, but various tools rely on the section
  // name being empty (considering named symbols to be "user symbol names").
  TextSection = Ctx->getXCOFFSection(
      "..text..", // Use a non-null name to work around an AIX assembler bug...
      SectionKind::getText(),
      XCOFF::CsectProperties(XCOFF::StorageMappingClass::XMC_PR, XCOFF::XTY_SD),
      /* MultiSymbolsAllowed*/ true);

  // ... but use a null name when generating the symbol table.
  MCSectionXCOFF *TS = static_cast<MCSectionXCOFF *>(TextSection);
  TS->getQualNameSymbol()->setSymbolTableName("");
  TS->setSymbolTableName("");

  DataSection = Ctx->getXCOFFSection(
      ".data", SectionKind::getData(),
      XCOFF::CsectProperties(XCOFF::StorageMappingClass::XMC_RW, XCOFF::XTY_SD),
      /* MultiSymbolsAllowed*/ true);

  ReadOnlySection = Ctx->getXCOFFSection(
      ".rodata", SectionKind::getReadOnly(),
      XCOFF::CsectProperties(XCOFF::StorageMappingClass::XMC_RO, XCOFF::XTY_SD),
      /* MultiSymbolsAllowed*/ true);
  ReadOnlySection->setAlignment(Align(4));

  ReadOnly8Section = Ctx->getXCOFFSection(
      ".rodata.8", SectionKind::getReadOnly(),
      XCOFF::CsectProperties(XCOFF::StorageMappingClass::XMC_RO, XCOFF::XTY_SD),
      /* MultiSymbolsAllowed*/ true);
  ReadOnly8Section->setAlignment(Align(8));

  ReadOnly16Section = Ctx->getXCOFFSection(
      ".rodata.16", SectionKind::getReadOnly(),
      XCOFF::CsectProperties(XCOFF::StorageMappingClass::XMC_RO, XCOFF::XTY_SD),
      /* MultiSymbolsAllowed*/ true);
  ReadOnly16Section->setAlignment(Align(16));

  TLSDataSection = Ctx->getXCOFFSection(
      ".tdata", SectionKind::getThreadData(),
      XCOFF::CsectProperties(XCOFF::StorageMappingClass::XMC_TL, XCOFF::XTY_SD),
      /* MultiSymbolsAllowed*/ true);

  TOCBaseSection = Ctx->getXCOFFSection(
      "TOC", SectionKind::getData(),
      XCOFF::CsectProperties(XCOFF::StorageMappingClass::XMC_TC0,
                             XCOFF::XTY_SD));

  // The TOC-base always has 0 size, but 4 byte alignment.
  TOCBaseSection->setAlignment(Align(4));

  LSDASection = Ctx->getXCOFFSection(
      ".gcc_except_table", SectionKind::getReadOnly(),
      XCOFF::CsectProperties(XCOFF::StorageMappingClass::XMC_RO,
                             XCOFF::XTY_SD));

  CompactUnwindSection = Ctx->getXCOFFSection(
      ".eh_info_table", SectionKind::getData(),
      XCOFF::CsectProperties(XCOFF::StorageMappingClass::XMC_RW,
                             XCOFF::XTY_SD));

  // DWARF sections for XCOFF are not csects. They are special STYP_DWARF
  // sections, and the individual DWARF sections are distinguished by their
  // section subtype.
  DwarfAbbrevSection = Ctx->getXCOFFSection(
      ".dwabrev", SectionKind::getMetadata(),
      /* CsectProperties */ std::nullopt,
      /* MultiSymbolsAllowed */ true, ".dwabrev", XCOFF::SSUBTYP_DWABREV);

  DwarfInfoSection = Ctx->getXCOFFSection(
      ".dwinfo", SectionKind::getMetadata(), /* CsectProperties */ std::nullopt,
      /* MultiSymbolsAllowed */ true, ".dwinfo", XCOFF::SSUBTYP_DWINFO);

  DwarfLineSection = Ctx->getXCOFFSection(
      ".dwline", SectionKind::getMetadata(), /* CsectProperties */ std::nullopt,
      /* MultiSymbolsAllowed */ true, ".dwline", XCOFF::SSUBTYP_DWLINE);

  DwarfFrameSection = Ctx->getXCOFFSection(
      ".dwframe", SectionKind::getMetadata(),
      /* CsectProperties */ std::nullopt,
      /* MultiSymbolsAllowed */ true, ".dwframe", XCOFF::SSUBTYP_DWFRAME);

  DwarfPubNamesSection = Ctx->getXCOFFSection(
      ".dwpbnms", SectionKind::getMetadata(),
      /* CsectProperties */ std::nullopt,
      /* MultiSymbolsAllowed */ true, ".dwpbnms", XCOFF::SSUBTYP_DWPBNMS);

  DwarfPubTypesSection = Ctx->getXCOFFSection(
      ".dwpbtyp", SectionKind::getMetadata(),
      /* CsectProperties */ std::nullopt,
      /* MultiSymbolsAllowed */ true, ".dwpbtyp", XCOFF::SSUBTYP_DWPBTYP);

  DwarfStrSection = Ctx->getXCOFFSection(
      ".dwstr", SectionKind::getMetadata(), /* CsectProperties */ std::nullopt,
      /* MultiSymbolsAllowed */ true, ".dwstr", XCOFF::SSUBTYP_DWSTR);

  DwarfLocSection = Ctx->getXCOFFSection(
      ".dwloc", SectionKind::getMetadata(), /* CsectProperties */ std::nullopt,
      /* MultiSymbolsAllowed */ true, ".dwloc", XCOFF::SSUBTYP_DWLOC);

  DwarfARangesSection = Ctx->getXCOFFSection(
      ".dwarnge", SectionKind::getMetadata(),
      /* CsectProperties */ std::nullopt,
      /* MultiSymbolsAllowed */ true, ".dwarnge", XCOFF::SSUBTYP_DWARNGE);

  DwarfRangesSection = Ctx->getXCOFFSection(
      ".dwrnges", SectionKind::getMetadata(),
      /* CsectProperties */ std::nullopt,
      /* MultiSymbolsAllowed */ true, ".dwrnges", XCOFF::SSUBTYP_DWRNGES);

  DwarfMacinfoSection = Ctx->getXCOFFSection(
      ".dwmac", SectionKind::getMetadata(), /* CsectProperties */ std::nullopt,
      /* MultiSymbolsAllowed */ true, ".dwmac", XCOFF::SSUBTYP_DWMAC);
}

void MCObjectFileInfo::initDXContainerObjectFileInfo(const Triple &T) {
  // At the moment the DXBC section should end up empty.
  TextSection = Ctx->getDXContainerSection("DXBC", SectionKind::getText());
}

MCObjectFileInfo::~MCObjectFileInfo() = default;

void MCObjectFileInfo::initMCObjectFileInfo(MCContext &MCCtx, bool PIC,
                                            bool LargeCodeModel) {
  PositionIndependent = PIC;
  Ctx = &MCCtx;

  // Common.
  SupportsWeakOmittedEHFrame = true;
  SupportsCompactUnwindWithoutEHFrame = false;
  OmitDwarfIfHaveCompactUnwind = false;

  FDECFIEncoding = dwarf::DW_EH_PE_absptr;

  CompactUnwindDwarfEHFrameOnly = 0;

  EHFrameSection = nullptr;             // Created on demand.
  CompactUnwindSection = nullptr;       // Used only by selected targets.
  DwarfAccelNamesSection = nullptr;     // Used only by selected targets.
  DwarfAccelObjCSection = nullptr;      // Used only by selected targets.
  DwarfAccelNamespaceSection = nullptr; // Used only by selected targets.
  DwarfAccelTypesSection = nullptr;     // Used only by selected targets.

  Triple TheTriple = Ctx->getTargetTriple();
  switch (Ctx->getObjectFileType()) {
  case MCContext::IsMachO:
    initMachOMCObjectFileInfo(TheTriple);
    break;
  case MCContext::IsCOFF:
    initCOFFMCObjectFileInfo(TheTriple);
    break;
  case MCContext::IsELF:
    initELFMCObjectFileInfo(TheTriple, LargeCodeModel);
    break;
  case MCContext::IsGOFF:
    initGOFFMCObjectFileInfo(TheTriple);
    break;
  case MCContext::IsSPIRV:
    initSPIRVMCObjectFileInfo(TheTriple);
    break;
  case MCContext::IsWasm:
    initWasmMCObjectFileInfo(TheTriple);
    break;
  case MCContext::IsXCOFF:
    initXCOFFMCObjectFileInfo(TheTriple);
    break;
  case MCContext::IsDXContainer:
    initDXContainerObjectFileInfo(TheTriple);
    break;
  }
}

MCSection *MCObjectFileInfo::getDwarfComdatSection(const char *Name,
                                                   uint64_t Hash) const {
  switch (Ctx->getTargetTriple().getObjectFormat()) {
  case Triple::ELF:
    return Ctx->getELFSection(Name, ELF::SHT_PROGBITS, ELF::SHF_GROUP, 0,
                              utostr(Hash), /*IsComdat=*/true);
  case Triple::Wasm:
    return Ctx->getWasmSection(Name, SectionKind::getMetadata(), 0,
                               utostr(Hash), MCContext::GenericSectionID);
  case Triple::MachO:
  case Triple::COFF:
  case Triple::GOFF:
  case Triple::SPIRV:
  case Triple::XCOFF:
  case Triple::DXContainer:
  case Triple::UnknownObjectFormat:
    report_fatal_error("Cannot get DWARF comdat section for this object file "
                       "format: not implemented.");
    break;
  }
  llvm_unreachable("Unknown ObjectFormatType");
}

MCSection *
MCObjectFileInfo::getStackSizesSection(const MCSection &TextSec) const {
  if ((Ctx->getObjectFileType() != MCContext::IsELF) ||
      Ctx->getTargetTriple().isPS4())
    return StackSizesSection;

  const MCSectionELF &ElfSec = static_cast<const MCSectionELF &>(TextSec);
  unsigned Flags = ELF::SHF_LINK_ORDER;
  StringRef GroupName;
  if (const MCSymbol *Group = ElfSec.getGroup()) {
    GroupName = Group->getName();
    Flags |= ELF::SHF_GROUP;
  }

  return Ctx->getELFSection(".stack_sizes", ELF::SHT_PROGBITS, Flags, 0,
                            GroupName, true, ElfSec.getUniqueID(),
                            cast<MCSymbolELF>(TextSec.getBeginSymbol()));
}

MCSection *
MCObjectFileInfo::getBBAddrMapSection(const MCSection &TextSec) const {
  if (Ctx->getObjectFileType() != MCContext::IsELF)
    return nullptr;

  const MCSectionELF &ElfSec = static_cast<const MCSectionELF &>(TextSec);
  unsigned Flags = ELF::SHF_LINK_ORDER;
  StringRef GroupName;
  if (const MCSymbol *Group = ElfSec.getGroup()) {
    GroupName = Group->getName();
    Flags |= ELF::SHF_GROUP;
  }

  // Use the text section's begin symbol and unique ID to create a separate
  // .llvm_bb_addr_map section associated with every unique text section.
  return Ctx->getELFSection(".llvm_bb_addr_map", ELF::SHT_LLVM_BB_ADDR_MAP,
                            Flags, 0, GroupName, true, ElfSec.getUniqueID(),
                            cast<MCSymbolELF>(TextSec.getBeginSymbol()));
}

MCSection *
MCObjectFileInfo::getKCFITrapSection(const MCSection &TextSec) const {
  if (Ctx->getObjectFileType() != MCContext::IsELF)
    return nullptr;

  const MCSectionELF &ElfSec = static_cast<const MCSectionELF &>(TextSec);
  unsigned Flags = ELF::SHF_LINK_ORDER | ELF::SHF_ALLOC;
  StringRef GroupName;
  if (const MCSymbol *Group = ElfSec.getGroup()) {
    GroupName = Group->getName();
    Flags |= ELF::SHF_GROUP;
  }

  return Ctx->getELFSection(".kcfi_traps", ELF::SHT_PROGBITS, Flags, 0,
                            GroupName,
                            /*IsComdat=*/true, ElfSec.getUniqueID(),
                            cast<MCSymbolELF>(TextSec.getBeginSymbol()));
}

MCSection *
MCObjectFileInfo::getPseudoProbeSection(const MCSection &TextSec) const {
  if (Ctx->getObjectFileType() != MCContext::IsELF)
    return PseudoProbeSection;

  const auto &ElfSec = static_cast<const MCSectionELF &>(TextSec);
  unsigned Flags = ELF::SHF_LINK_ORDER;
  StringRef GroupName;
  if (const MCSymbol *Group = ElfSec.getGroup()) {
    GroupName = Group->getName();
    Flags |= ELF::SHF_GROUP;
  }

  return Ctx->getELFSection(PseudoProbeSection->getName(), ELF::SHT_PROGBITS,
                            Flags, 0, GroupName, true, ElfSec.getUniqueID(),
                            cast<MCSymbolELF>(TextSec.getBeginSymbol()));
}

MCSection *
MCObjectFileInfo::getPseudoProbeDescSection(StringRef FuncName) const {
  if (Ctx->getObjectFileType() == MCContext::IsELF) {
    // Create a separate comdat group for each function's descriptor in order
    // for the linker to deduplicate. The duplication, must be from different
    // tranlation unit, can come from:
    //  1. Inline functions defined in header files;
    //  2. ThinLTO imported funcions;
    //  3. Weak-linkage definitions.
    // Use a concatenation of the section name and the function name as the
    // group name so that descriptor-only groups won't be folded with groups of
    // code.
    if (Ctx->getTargetTriple().supportsCOMDAT() && !FuncName.empty()) {
      auto *S = static_cast<MCSectionELF *>(PseudoProbeDescSection);
      auto Flags = S->getFlags() | ELF::SHF_GROUP;
      return Ctx->getELFSection(S->getName(), S->getType(), Flags,
                                S->getEntrySize(),
                                S->getName() + "_" + FuncName,
                                /*IsComdat=*/true);
    }
  }
  return PseudoProbeDescSection;
}

MCSection *MCObjectFileInfo::getLLVMStatsSection() const {
  return LLVMStatsSection;
}

MCSection *MCObjectFileInfo::getPCSection(StringRef Name,
                                          const MCSection *TextSec) const {
  if (Ctx->getObjectFileType() != MCContext::IsELF)
    return nullptr;

  // SHF_WRITE for relocations, and let user post-process data in-place.
  unsigned Flags = ELF::SHF_WRITE | ELF::SHF_ALLOC | ELF::SHF_LINK_ORDER;

  if (!TextSec)
    TextSec = getTextSection();

  StringRef GroupName;
  const auto &ElfSec = static_cast<const MCSectionELF &>(*TextSec);
  if (const MCSymbol *Group = ElfSec.getGroup()) {
    GroupName = Group->getName();
    Flags |= ELF::SHF_GROUP;
  }
  return Ctx->getELFSection(Name, ELF::SHT_PROGBITS, Flags, 0, GroupName, true,
                            ElfSec.getUniqueID(),
                            cast<MCSymbolELF>(TextSec->getBeginSymbol()));
}<|MERGE_RESOLUTION|>--- conflicted
+++ resolved
@@ -563,8 +563,7 @@
 void MCObjectFileInfo::initCOFFMCObjectFileInfo(const Triple &T) {
   EHFrameSection =
       Ctx->getCOFFSection(".eh_frame", COFF::IMAGE_SCN_CNT_INITIALIZED_DATA |
-                                           COFF::IMAGE_SCN_MEM_READ,
-                          SectionKind::getData());
+                                           COFF::IMAGE_SCN_MEM_READ);
 
   // Set the `IMAGE_SCN_MEM_16BIT` flag when compiling for thumb mode.  This is
   // used to indicate to the linker that the text segment contains thumb instructions
@@ -574,21 +573,18 @@
   // COFF
   BSSSection = Ctx->getCOFFSection(
       ".bss", COFF::IMAGE_SCN_CNT_UNINITIALIZED_DATA |
-                  COFF::IMAGE_SCN_MEM_READ | COFF::IMAGE_SCN_MEM_WRITE,
-      SectionKind::getBSS());
+                  COFF::IMAGE_SCN_MEM_READ | COFF::IMAGE_SCN_MEM_WRITE);
   TextSection = Ctx->getCOFFSection(
       ".text",
       (IsThumb ? COFF::IMAGE_SCN_MEM_16BIT : (COFF::SectionCharacteristics)0) |
           COFF::IMAGE_SCN_CNT_CODE | COFF::IMAGE_SCN_MEM_EXECUTE |
-          COFF::IMAGE_SCN_MEM_READ,
-      SectionKind::getText());
+          COFF::IMAGE_SCN_MEM_READ);
   DataSection = Ctx->getCOFFSection(
       ".data", COFF::IMAGE_SCN_CNT_INITIALIZED_DATA | COFF::IMAGE_SCN_MEM_READ |
-                   COFF::IMAGE_SCN_MEM_WRITE,
-      SectionKind::getData());
-  ReadOnlySection = Ctx->getCOFFSection(
-      ".rdata", COFF::IMAGE_SCN_CNT_INITIALIZED_DATA | COFF::IMAGE_SCN_MEM_READ,
-      SectionKind::getReadOnly());
+                   COFF::IMAGE_SCN_MEM_WRITE);
+  ReadOnlySection =
+      Ctx->getCOFFSection(".rdata", COFF::IMAGE_SCN_CNT_INITIALIZED_DATA |
+                                        COFF::IMAGE_SCN_MEM_READ);
 
   if (T.getArch() == Triple::x86_64 || T.getArch() == Triple::aarch64 ||
       T.getArch() == Triple::arm || T.getArch() == Triple::thumb) {
@@ -597,49 +593,24 @@
   } else {
     LSDASection = Ctx->getCOFFSection(".gcc_except_table",
                                       COFF::IMAGE_SCN_CNT_INITIALIZED_DATA |
-                                          COFF::IMAGE_SCN_MEM_READ,
-                                      SectionKind::getReadOnly());
+                                          COFF::IMAGE_SCN_MEM_READ);
   }
 
   // Debug info.
   COFFDebugSymbolsSection =
       Ctx->getCOFFSection(".debug$S", (COFF::IMAGE_SCN_MEM_DISCARDABLE |
                                        COFF::IMAGE_SCN_CNT_INITIALIZED_DATA |
-                                       COFF::IMAGE_SCN_MEM_READ),
-                          SectionKind::getMetadata());
+                                       COFF::IMAGE_SCN_MEM_READ));
   COFFDebugTypesSection =
       Ctx->getCOFFSection(".debug$T", (COFF::IMAGE_SCN_MEM_DISCARDABLE |
                                        COFF::IMAGE_SCN_CNT_INITIALIZED_DATA |
-                                       COFF::IMAGE_SCN_MEM_READ),
-                          SectionKind::getMetadata());
-  COFFGlobalTypeHashesSection = Ctx->getCOFFSection(
-      ".debug$H",
-      (COFF::IMAGE_SCN_MEM_DISCARDABLE | COFF::IMAGE_SCN_CNT_INITIALIZED_DATA |
-       COFF::IMAGE_SCN_MEM_READ),
-      SectionKind::getMetadata());
+                                       COFF::IMAGE_SCN_MEM_READ));
+  COFFGlobalTypeHashesSection =
+      Ctx->getCOFFSection(".debug$H", (COFF::IMAGE_SCN_MEM_DISCARDABLE |
+                                       COFF::IMAGE_SCN_CNT_INITIALIZED_DATA |
+                                       COFF::IMAGE_SCN_MEM_READ));
 
   DwarfAbbrevSection = Ctx->getCOFFSection(
-<<<<<<< HEAD
-      ".debug_abbrev",
-      COFF::IMAGE_SCN_MEM_DISCARDABLE | COFF::IMAGE_SCN_CNT_INITIALIZED_DATA |
-          COFF::IMAGE_SCN_MEM_READ,
-      SectionKind::getMetadata(), "section_abbrev");
-  DwarfInfoSection = Ctx->getCOFFSection(
-      ".debug_info",
-      COFF::IMAGE_SCN_MEM_DISCARDABLE | COFF::IMAGE_SCN_CNT_INITIALIZED_DATA |
-          COFF::IMAGE_SCN_MEM_READ,
-      SectionKind::getMetadata(), "section_info");
-  DwarfLineSection = Ctx->getCOFFSection(
-      ".debug_line",
-      COFF::IMAGE_SCN_MEM_DISCARDABLE | COFF::IMAGE_SCN_CNT_INITIALIZED_DATA |
-          COFF::IMAGE_SCN_MEM_READ,
-      SectionKind::getMetadata(), "section_line");
-  DwarfLineStrSection = Ctx->getCOFFSection(
-      ".debug_line_str",
-      COFF::IMAGE_SCN_MEM_DISCARDABLE | COFF::IMAGE_SCN_CNT_INITIALIZED_DATA |
-          COFF::IMAGE_SCN_MEM_READ,
-      SectionKind::getMetadata(), "section_line_str");
-=======
       ".debug_abbrev", COFF::IMAGE_SCN_MEM_DISCARDABLE |
                            COFF::IMAGE_SCN_CNT_INITIALIZED_DATA |
                            COFF::IMAGE_SCN_MEM_READ);
@@ -655,54 +626,27 @@
       ".debug_line_str", COFF::IMAGE_SCN_MEM_DISCARDABLE |
                              COFF::IMAGE_SCN_CNT_INITIALIZED_DATA |
                              COFF::IMAGE_SCN_MEM_READ);
->>>>>>> 4ae23bcc
   DwarfFrameSection = Ctx->getCOFFSection(
-      ".debug_frame",
-      COFF::IMAGE_SCN_MEM_DISCARDABLE | COFF::IMAGE_SCN_CNT_INITIALIZED_DATA |
-          COFF::IMAGE_SCN_MEM_READ,
-      SectionKind::getMetadata());
+      ".debug_frame", COFF::IMAGE_SCN_MEM_DISCARDABLE |
+                          COFF::IMAGE_SCN_CNT_INITIALIZED_DATA |
+                          COFF::IMAGE_SCN_MEM_READ);
   DwarfPubNamesSection = Ctx->getCOFFSection(
-      ".debug_pubnames",
-      COFF::IMAGE_SCN_MEM_DISCARDABLE | COFF::IMAGE_SCN_CNT_INITIALIZED_DATA |
-          COFF::IMAGE_SCN_MEM_READ,
-      SectionKind::getMetadata());
+      ".debug_pubnames", COFF::IMAGE_SCN_MEM_DISCARDABLE |
+                             COFF::IMAGE_SCN_CNT_INITIALIZED_DATA |
+                             COFF::IMAGE_SCN_MEM_READ);
   DwarfPubTypesSection = Ctx->getCOFFSection(
-      ".debug_pubtypes",
-      COFF::IMAGE_SCN_MEM_DISCARDABLE | COFF::IMAGE_SCN_CNT_INITIALIZED_DATA |
-          COFF::IMAGE_SCN_MEM_READ,
-      SectionKind::getMetadata());
+      ".debug_pubtypes", COFF::IMAGE_SCN_MEM_DISCARDABLE |
+                             COFF::IMAGE_SCN_CNT_INITIALIZED_DATA |
+                             COFF::IMAGE_SCN_MEM_READ);
   DwarfGnuPubNamesSection = Ctx->getCOFFSection(
-      ".debug_gnu_pubnames",
-      COFF::IMAGE_SCN_MEM_DISCARDABLE | COFF::IMAGE_SCN_CNT_INITIALIZED_DATA |
-          COFF::IMAGE_SCN_MEM_READ,
-      SectionKind::getMetadata());
+      ".debug_gnu_pubnames", COFF::IMAGE_SCN_MEM_DISCARDABLE |
+                                 COFF::IMAGE_SCN_CNT_INITIALIZED_DATA |
+                                 COFF::IMAGE_SCN_MEM_READ);
   DwarfGnuPubTypesSection = Ctx->getCOFFSection(
-      ".debug_gnu_pubtypes",
-      COFF::IMAGE_SCN_MEM_DISCARDABLE | COFF::IMAGE_SCN_CNT_INITIALIZED_DATA |
-          COFF::IMAGE_SCN_MEM_READ,
-      SectionKind::getMetadata());
+      ".debug_gnu_pubtypes", COFF::IMAGE_SCN_MEM_DISCARDABLE |
+                                 COFF::IMAGE_SCN_CNT_INITIALIZED_DATA |
+                                 COFF::IMAGE_SCN_MEM_READ);
   DwarfStrSection = Ctx->getCOFFSection(
-<<<<<<< HEAD
-      ".debug_str",
-      COFF::IMAGE_SCN_MEM_DISCARDABLE | COFF::IMAGE_SCN_CNT_INITIALIZED_DATA |
-          COFF::IMAGE_SCN_MEM_READ,
-      SectionKind::getMetadata(), "info_string");
-  DwarfStrOffSection = Ctx->getCOFFSection(
-      ".debug_str_offsets",
-      COFF::IMAGE_SCN_MEM_DISCARDABLE | COFF::IMAGE_SCN_CNT_INITIALIZED_DATA |
-          COFF::IMAGE_SCN_MEM_READ,
-      SectionKind::getMetadata(), "section_str_off");
-  DwarfLocSection = Ctx->getCOFFSection(
-      ".debug_loc",
-      COFF::IMAGE_SCN_MEM_DISCARDABLE | COFF::IMAGE_SCN_CNT_INITIALIZED_DATA |
-          COFF::IMAGE_SCN_MEM_READ,
-      SectionKind::getMetadata(), "section_debug_loc");
-  DwarfLoclistsSection = Ctx->getCOFFSection(
-      ".debug_loclists",
-      COFF::IMAGE_SCN_MEM_DISCARDABLE | COFF::IMAGE_SCN_CNT_INITIALIZED_DATA |
-          COFF::IMAGE_SCN_MEM_READ,
-      SectionKind::getMetadata(), "section_debug_loclists");
-=======
       ".debug_str", COFF::IMAGE_SCN_MEM_DISCARDABLE |
                         COFF::IMAGE_SCN_CNT_INITIALIZED_DATA |
                         COFF::IMAGE_SCN_MEM_READ);
@@ -718,64 +662,11 @@
       ".debug_loclists", COFF::IMAGE_SCN_MEM_DISCARDABLE |
                              COFF::IMAGE_SCN_CNT_INITIALIZED_DATA |
                              COFF::IMAGE_SCN_MEM_READ);
->>>>>>> 4ae23bcc
   DwarfARangesSection = Ctx->getCOFFSection(
-      ".debug_aranges",
-      COFF::IMAGE_SCN_MEM_DISCARDABLE | COFF::IMAGE_SCN_CNT_INITIALIZED_DATA |
-          COFF::IMAGE_SCN_MEM_READ,
-      SectionKind::getMetadata());
+      ".debug_aranges", COFF::IMAGE_SCN_MEM_DISCARDABLE |
+                            COFF::IMAGE_SCN_CNT_INITIALIZED_DATA |
+                            COFF::IMAGE_SCN_MEM_READ);
   DwarfRangesSection = Ctx->getCOFFSection(
-<<<<<<< HEAD
-      ".debug_ranges",
-      COFF::IMAGE_SCN_MEM_DISCARDABLE | COFF::IMAGE_SCN_CNT_INITIALIZED_DATA |
-          COFF::IMAGE_SCN_MEM_READ,
-      SectionKind::getMetadata(), "debug_range");
-  DwarfRnglistsSection = Ctx->getCOFFSection(
-      ".debug_rnglists",
-      COFF::IMAGE_SCN_MEM_DISCARDABLE | COFF::IMAGE_SCN_CNT_INITIALIZED_DATA |
-          COFF::IMAGE_SCN_MEM_READ,
-      SectionKind::getMetadata(), "debug_rnglists");
-  DwarfMacinfoSection = Ctx->getCOFFSection(
-      ".debug_macinfo",
-      COFF::IMAGE_SCN_MEM_DISCARDABLE | COFF::IMAGE_SCN_CNT_INITIALIZED_DATA |
-          COFF::IMAGE_SCN_MEM_READ,
-      SectionKind::getMetadata(), "debug_macinfo");
-  DwarfMacroSection = Ctx->getCOFFSection(
-      ".debug_macro",
-      COFF::IMAGE_SCN_MEM_DISCARDABLE | COFF::IMAGE_SCN_CNT_INITIALIZED_DATA |
-          COFF::IMAGE_SCN_MEM_READ,
-      SectionKind::getMetadata(), "debug_macro");
-  DwarfMacinfoDWOSection = Ctx->getCOFFSection(
-      ".debug_macinfo.dwo",
-      COFF::IMAGE_SCN_MEM_DISCARDABLE | COFF::IMAGE_SCN_CNT_INITIALIZED_DATA |
-          COFF::IMAGE_SCN_MEM_READ,
-      SectionKind::getMetadata(), "debug_macinfo.dwo");
-  DwarfMacroDWOSection = Ctx->getCOFFSection(
-      ".debug_macro.dwo",
-      COFF::IMAGE_SCN_MEM_DISCARDABLE | COFF::IMAGE_SCN_CNT_INITIALIZED_DATA |
-          COFF::IMAGE_SCN_MEM_READ,
-      SectionKind::getMetadata(), "debug_macro.dwo");
-  DwarfInfoDWOSection = Ctx->getCOFFSection(
-      ".debug_info.dwo",
-      COFF::IMAGE_SCN_MEM_DISCARDABLE | COFF::IMAGE_SCN_CNT_INITIALIZED_DATA |
-          COFF::IMAGE_SCN_MEM_READ,
-      SectionKind::getMetadata(), "section_info_dwo");
-  DwarfTypesDWOSection = Ctx->getCOFFSection(
-      ".debug_types.dwo",
-      COFF::IMAGE_SCN_MEM_DISCARDABLE | COFF::IMAGE_SCN_CNT_INITIALIZED_DATA |
-          COFF::IMAGE_SCN_MEM_READ,
-      SectionKind::getMetadata(), "section_types_dwo");
-  DwarfAbbrevDWOSection = Ctx->getCOFFSection(
-      ".debug_abbrev.dwo",
-      COFF::IMAGE_SCN_MEM_DISCARDABLE | COFF::IMAGE_SCN_CNT_INITIALIZED_DATA |
-          COFF::IMAGE_SCN_MEM_READ,
-      SectionKind::getMetadata(), "section_abbrev_dwo");
-  DwarfStrDWOSection = Ctx->getCOFFSection(
-      ".debug_str.dwo",
-      COFF::IMAGE_SCN_MEM_DISCARDABLE | COFF::IMAGE_SCN_CNT_INITIALIZED_DATA |
-          COFF::IMAGE_SCN_MEM_READ,
-      SectionKind::getMetadata(), "skel_string");
-=======
       ".debug_ranges", COFF::IMAGE_SCN_MEM_DISCARDABLE |
                            COFF::IMAGE_SCN_CNT_INITIALIZED_DATA |
                            COFF::IMAGE_SCN_MEM_READ);
@@ -815,29 +706,11 @@
       ".debug_str.dwo", COFF::IMAGE_SCN_MEM_DISCARDABLE |
                             COFF::IMAGE_SCN_CNT_INITIALIZED_DATA |
                             COFF::IMAGE_SCN_MEM_READ);
->>>>>>> 4ae23bcc
   DwarfLineDWOSection = Ctx->getCOFFSection(
-      ".debug_line.dwo",
-      COFF::IMAGE_SCN_MEM_DISCARDABLE | COFF::IMAGE_SCN_CNT_INITIALIZED_DATA |
-          COFF::IMAGE_SCN_MEM_READ,
-      SectionKind::getMetadata());
+      ".debug_line.dwo", COFF::IMAGE_SCN_MEM_DISCARDABLE |
+                             COFF::IMAGE_SCN_CNT_INITIALIZED_DATA |
+                             COFF::IMAGE_SCN_MEM_READ);
   DwarfLocDWOSection = Ctx->getCOFFSection(
-<<<<<<< HEAD
-      ".debug_loc.dwo",
-      COFF::IMAGE_SCN_MEM_DISCARDABLE | COFF::IMAGE_SCN_CNT_INITIALIZED_DATA |
-          COFF::IMAGE_SCN_MEM_READ,
-      SectionKind::getMetadata(), "skel_loc");
-  DwarfStrOffDWOSection = Ctx->getCOFFSection(
-      ".debug_str_offsets.dwo",
-      COFF::IMAGE_SCN_MEM_DISCARDABLE | COFF::IMAGE_SCN_CNT_INITIALIZED_DATA |
-          COFF::IMAGE_SCN_MEM_READ,
-      SectionKind::getMetadata(), "section_str_off_dwo");
-  DwarfAddrSection = Ctx->getCOFFSection(
-      ".debug_addr",
-      COFF::IMAGE_SCN_MEM_DISCARDABLE | COFF::IMAGE_SCN_CNT_INITIALIZED_DATA |
-          COFF::IMAGE_SCN_MEM_READ,
-      SectionKind::getMetadata(), "addr_sec");
-=======
       ".debug_loc.dwo", COFF::IMAGE_SCN_MEM_DISCARDABLE |
                             COFF::IMAGE_SCN_CNT_INITIALIZED_DATA |
                             COFF::IMAGE_SCN_MEM_READ);
@@ -849,44 +722,15 @@
       ".debug_addr", COFF::IMAGE_SCN_MEM_DISCARDABLE |
                          COFF::IMAGE_SCN_CNT_INITIALIZED_DATA |
                          COFF::IMAGE_SCN_MEM_READ);
->>>>>>> 4ae23bcc
   DwarfCUIndexSection = Ctx->getCOFFSection(
-      ".debug_cu_index",
-      COFF::IMAGE_SCN_MEM_DISCARDABLE | COFF::IMAGE_SCN_CNT_INITIALIZED_DATA |
-          COFF::IMAGE_SCN_MEM_READ,
-      SectionKind::getMetadata());
+      ".debug_cu_index", COFF::IMAGE_SCN_MEM_DISCARDABLE |
+                             COFF::IMAGE_SCN_CNT_INITIALIZED_DATA |
+                             COFF::IMAGE_SCN_MEM_READ);
   DwarfTUIndexSection = Ctx->getCOFFSection(
-      ".debug_tu_index",
-      COFF::IMAGE_SCN_MEM_DISCARDABLE | COFF::IMAGE_SCN_CNT_INITIALIZED_DATA |
-          COFF::IMAGE_SCN_MEM_READ,
-      SectionKind::getMetadata());
+      ".debug_tu_index", COFF::IMAGE_SCN_MEM_DISCARDABLE |
+                             COFF::IMAGE_SCN_CNT_INITIALIZED_DATA |
+                             COFF::IMAGE_SCN_MEM_READ);
   DwarfDebugNamesSection = Ctx->getCOFFSection(
-<<<<<<< HEAD
-      ".debug_names",
-      COFF::IMAGE_SCN_MEM_DISCARDABLE | COFF::IMAGE_SCN_CNT_INITIALIZED_DATA |
-          COFF::IMAGE_SCN_MEM_READ,
-      SectionKind::getMetadata(), "debug_names_begin");
-  DwarfAccelNamesSection = Ctx->getCOFFSection(
-      ".apple_names",
-      COFF::IMAGE_SCN_MEM_DISCARDABLE | COFF::IMAGE_SCN_CNT_INITIALIZED_DATA |
-          COFF::IMAGE_SCN_MEM_READ,
-      SectionKind::getMetadata(), "names_begin");
-  DwarfAccelNamespaceSection = Ctx->getCOFFSection(
-      ".apple_namespaces",
-      COFF::IMAGE_SCN_MEM_DISCARDABLE | COFF::IMAGE_SCN_CNT_INITIALIZED_DATA |
-          COFF::IMAGE_SCN_MEM_READ,
-      SectionKind::getMetadata(), "namespac_begin");
-  DwarfAccelTypesSection = Ctx->getCOFFSection(
-      ".apple_types",
-      COFF::IMAGE_SCN_MEM_DISCARDABLE | COFF::IMAGE_SCN_CNT_INITIALIZED_DATA |
-          COFF::IMAGE_SCN_MEM_READ,
-      SectionKind::getMetadata(), "types_begin");
-  DwarfAccelObjCSection = Ctx->getCOFFSection(
-      ".apple_objc",
-      COFF::IMAGE_SCN_MEM_DISCARDABLE | COFF::IMAGE_SCN_CNT_INITIALIZED_DATA |
-          COFF::IMAGE_SCN_MEM_READ,
-      SectionKind::getMetadata(), "objc_begin");
-=======
       ".debug_names", COFF::IMAGE_SCN_MEM_DISCARDABLE |
                           COFF::IMAGE_SCN_CNT_INITIALIZED_DATA |
                           COFF::IMAGE_SCN_MEM_READ);
@@ -906,52 +750,43 @@
       ".apple_objc", COFF::IMAGE_SCN_MEM_DISCARDABLE |
                          COFF::IMAGE_SCN_CNT_INITIALIZED_DATA |
                          COFF::IMAGE_SCN_MEM_READ);
->>>>>>> 4ae23bcc
 
   DrectveSection = Ctx->getCOFFSection(
-      ".drectve", COFF::IMAGE_SCN_LNK_INFO | COFF::IMAGE_SCN_LNK_REMOVE,
-      SectionKind::getMetadata());
-
-  PDataSection = Ctx->getCOFFSection(
-      ".pdata", COFF::IMAGE_SCN_CNT_INITIALIZED_DATA | COFF::IMAGE_SCN_MEM_READ,
-      SectionKind::getData());
-
-  XDataSection = Ctx->getCOFFSection(
-      ".xdata", COFF::IMAGE_SCN_CNT_INITIALIZED_DATA | COFF::IMAGE_SCN_MEM_READ,
-      SectionKind::getData());
-
-  SXDataSection = Ctx->getCOFFSection(".sxdata", COFF::IMAGE_SCN_LNK_INFO,
-                                      SectionKind::getMetadata());
-
-  GEHContSection = Ctx->getCOFFSection(".gehcont$y",
-                                       COFF::IMAGE_SCN_CNT_INITIALIZED_DATA |
-                                           COFF::IMAGE_SCN_MEM_READ,
-                                       SectionKind::getMetadata());
-
-  GFIDsSection = Ctx->getCOFFSection(".gfids$y",
-                                     COFF::IMAGE_SCN_CNT_INITIALIZED_DATA |
-                                         COFF::IMAGE_SCN_MEM_READ,
-                                     SectionKind::getMetadata());
-
-  GIATsSection = Ctx->getCOFFSection(".giats$y",
-                                     COFF::IMAGE_SCN_CNT_INITIALIZED_DATA |
-                                         COFF::IMAGE_SCN_MEM_READ,
-                                     SectionKind::getMetadata());
-
-  GLJMPSection = Ctx->getCOFFSection(".gljmp$y",
-                                     COFF::IMAGE_SCN_CNT_INITIALIZED_DATA |
-                                         COFF::IMAGE_SCN_MEM_READ,
-                                     SectionKind::getMetadata());
+      ".drectve", COFF::IMAGE_SCN_LNK_INFO | COFF::IMAGE_SCN_LNK_REMOVE);
+
+  PDataSection =
+      Ctx->getCOFFSection(".pdata", COFF::IMAGE_SCN_CNT_INITIALIZED_DATA |
+                                        COFF::IMAGE_SCN_MEM_READ);
+
+  XDataSection =
+      Ctx->getCOFFSection(".xdata", COFF::IMAGE_SCN_CNT_INITIALIZED_DATA |
+                                        COFF::IMAGE_SCN_MEM_READ);
+
+  SXDataSection = Ctx->getCOFFSection(".sxdata", COFF::IMAGE_SCN_LNK_INFO);
+
+  GEHContSection =
+      Ctx->getCOFFSection(".gehcont$y", COFF::IMAGE_SCN_CNT_INITIALIZED_DATA |
+                                            COFF::IMAGE_SCN_MEM_READ);
+
+  GFIDsSection =
+      Ctx->getCOFFSection(".gfids$y", COFF::IMAGE_SCN_CNT_INITIALIZED_DATA |
+                                          COFF::IMAGE_SCN_MEM_READ);
+
+  GIATsSection =
+      Ctx->getCOFFSection(".giats$y", COFF::IMAGE_SCN_CNT_INITIALIZED_DATA |
+                                          COFF::IMAGE_SCN_MEM_READ);
+
+  GLJMPSection =
+      Ctx->getCOFFSection(".gljmp$y", COFF::IMAGE_SCN_CNT_INITIALIZED_DATA |
+                                          COFF::IMAGE_SCN_MEM_READ);
 
   TLSDataSection = Ctx->getCOFFSection(
       ".tls$", COFF::IMAGE_SCN_CNT_INITIALIZED_DATA | COFF::IMAGE_SCN_MEM_READ |
-                   COFF::IMAGE_SCN_MEM_WRITE,
-      SectionKind::getData());
+                   COFF::IMAGE_SCN_MEM_WRITE);
 
   StackMapSection = Ctx->getCOFFSection(".llvm_stackmaps",
                                         COFF::IMAGE_SCN_CNT_INITIALIZED_DATA |
-                                            COFF::IMAGE_SCN_MEM_READ,
-                                        SectionKind::getReadOnly());
+                                            COFF::IMAGE_SCN_MEM_READ);
 }
 
 void MCObjectFileInfo::initSPIRVMCObjectFileInfo(const Triple &T) {
