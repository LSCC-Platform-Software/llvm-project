--- conflicted
+++ resolved
@@ -19,6 +19,7 @@
 #include "llvm/IR/LLVMContext.h"
 #include "llvm/IR/MDBuilder.h"
 #include "llvm/IR/Metadata.h"
+#include "llvm/IR/ProfDataUtils.h"
 #include "llvm/Support/BranchProbability.h"
 #include "llvm/Support/CommandLine.h"
 
@@ -39,9 +40,6 @@
 //
 // We maintain some constants here to ensure that we access the branch weights
 // correctly, and can change the behavior in the future if the layout changes
-
-// The index at which the weights vector starts
-constexpr unsigned WeightsIdx = 1;
 
 // the minimum number of operands for MD_prof nodes with branch weights
 constexpr unsigned MinBWOps = 3;
@@ -75,6 +73,7 @@
   assert(isBranchWeightMD(ProfileData) && "wrong metadata");
 
   unsigned NOps = ProfileData->getNumOperands();
+  unsigned WeightsIdx = getBranchWeightOffset(ProfileData);
   assert(WeightsIdx < NOps && "Weights Index must be less than NOps.");
   Weights.resize(NOps - WeightsIdx);
 
@@ -82,8 +81,8 @@
     ConstantInt *Weight =
         mdconst::dyn_extract<ConstantInt>(ProfileData->getOperand(Idx));
     assert(Weight && "Malformed branch_weight in MD_prof node");
-    assert(Weight->getValue().getActiveBits() <= 32 &&
-           "Too many bits for uint32_t");
+    assert(Weight->getValue().getActiveBits() <= (sizeof(T) * 8) &&
+           "Too many bits for MD_prof branch_weight");
     Weights[Idx - WeightsIdx] = Weight->getZExtValue();
   }
 }
@@ -123,8 +122,6 @@
   return getValidBranchWeightMDNode(I);
 }
 
-<<<<<<< HEAD
-=======
 bool hasBranchWeightOrigin(const Instruction &I) {
   auto *ProfileData = I.getMetadata(LLVMContext::MD_prof);
   return hasBranchWeightOrigin(ProfileData);
@@ -149,7 +146,6 @@
   return ProfileData.getNumOperands() - getBranchWeightOffset(&ProfileData);
 }
 
->>>>>>> 4ae23bcc
 MDNode *getBranchWeightMDNode(const Instruction &I) {
   auto *ProfileData = I.getMetadata(LLVMContext::MD_prof);
   if (!isBranchWeightMD(ProfileData))
@@ -159,11 +155,7 @@
 
 MDNode *getValidBranchWeightMDNode(const Instruction &I) {
   auto *ProfileData = getBranchWeightMDNode(I);
-<<<<<<< HEAD
-  if (ProfileData && ProfileData->getNumOperands() == 1 + I.getNumSuccessors())
-=======
   if (ProfileData && getNumBranchWeights(*ProfileData) == I.getNumSuccessors())
->>>>>>> 4ae23bcc
     return ProfileData;
   return nullptr;
 }
@@ -222,7 +214,8 @@
     return false;
 
   if (ProfDataName->getString() == "branch_weights") {
-    for (unsigned Idx = 1; Idx < ProfileData->getNumOperands(); Idx++) {
+    unsigned Offset = getBranchWeightOffset(ProfileData);
+    for (unsigned Idx = Offset; Idx < ProfileData->getNumOperands(); ++Idx) {
       auto *V = mdconst::dyn_extract<ConstantInt>(ProfileData->getOperand(Idx));
       assert(V && "Malformed branch_weight in MD_prof node");
       TotalVal += V->getValue().getZExtValue();
@@ -243,9 +236,10 @@
   return extractProfTotalWeight(I.getMetadata(LLVMContext::MD_prof), TotalVal);
 }
 
-void setBranchWeights(Instruction &I, ArrayRef<uint32_t> Weights) {
+void setBranchWeights(Instruction &I, ArrayRef<uint32_t> Weights,
+                      bool IsExpected) {
   MDBuilder MDB(I.getContext());
-  MDNode *BranchWeights = MDB.createBranchWeights(Weights);
+  MDNode *BranchWeights = MDB.createBranchWeights(Weights, IsExpected);
   I.setMetadata(LLVMContext::MD_prof, BranchWeights);
 }
 
@@ -272,9 +266,11 @@
   if (ProfDataName->getString() == "branch_weights" &&
       ProfileData->getNumOperands() > 0) {
     // Using APInt::div may be expensive, but most cases should fit 64 bits.
-    APInt Val(128, mdconst::dyn_extract<ConstantInt>(ProfileData->getOperand(1))
-                       ->getValue()
-                       .getZExtValue());
+    APInt Val(128,
+              mdconst::dyn_extract<ConstantInt>(
+                  ProfileData->getOperand(getBranchWeightOffset(ProfileData)))
+                  ->getValue()
+                  .getZExtValue());
     Val *= APS;
     Vals.push_back(MDB.createConstant(ConstantInt::get(
         Type::getInt32Ty(C), Val.udiv(APT).getLimitedValue(UINT32_MAX))));
