//===- InstrProf.cpp - Instrumented profiling format support --------------===//
//
// Part of the LLVM Project, under the Apache License v2.0 with LLVM Exceptions.
// See https://llvm.org/LICENSE.txt for license information.
// SPDX-License-Identifier: Apache-2.0 WITH LLVM-exception
//
//===----------------------------------------------------------------------===//
//
// This file contains support for clang's instrumentation based PGO and
// coverage.
//
//===----------------------------------------------------------------------===//

#include "llvm/ProfileData/InstrProf.h"
#include "llvm/ADT/ArrayRef.h"
#include "llvm/ADT/SetVector.h"
#include "llvm/ADT/SmallVector.h"
#include "llvm/ADT/StringExtras.h"
#include "llvm/ADT/StringRef.h"
#include "llvm/Config/config.h"
#include "llvm/IR/Constant.h"
#include "llvm/IR/Constants.h"
#include "llvm/IR/Function.h"
#include "llvm/IR/GlobalValue.h"
#include "llvm/IR/GlobalVariable.h"
#include "llvm/IR/Instruction.h"
#include "llvm/IR/LLVMContext.h"
#include "llvm/IR/MDBuilder.h"
#include "llvm/IR/Metadata.h"
#include "llvm/IR/Module.h"
#include "llvm/IR/Type.h"
#include "llvm/ProfileData/InstrProfReader.h"
#include "llvm/Support/Casting.h"
#include "llvm/Support/CommandLine.h"
#include "llvm/Support/Compiler.h"
#include "llvm/Support/Compression.h"
#include "llvm/Support/Endian.h"
#include "llvm/Support/Error.h"
#include "llvm/Support/ErrorHandling.h"
#include "llvm/Support/LEB128.h"
#include "llvm/Support/MathExtras.h"
#include "llvm/Support/Path.h"
#include "llvm/Support/SwapByteOrder.h"
#include "llvm/Support/VirtualFileSystem.h"
#include "llvm/TargetParser/Triple.h"
#include <algorithm>
#include <cassert>
#include <cstddef>
#include <cstdint>
#include <cstring>
#include <memory>
#include <string>
#include <system_error>
#include <type_traits>
#include <utility>
#include <vector>

using namespace llvm;

static cl::opt<bool> StaticFuncFullModulePrefix(
    "static-func-full-module-prefix", cl::init(true), cl::Hidden,
    cl::desc("Use full module build paths in the profile counter names for "
             "static functions."));

// This option is tailored to users that have different top-level directory in
// profile-gen and profile-use compilation. Users need to specific the number
// of levels to strip. A value larger than the number of directories in the
// source file will strip all the directory names and only leave the basename.
//
// Note current ThinLTO module importing for the indirect-calls assumes
// the source directory name not being stripped. A non-zero option value here
// can potentially prevent some inter-module indirect-call-promotions.
static cl::opt<unsigned> StaticFuncStripDirNamePrefix(
    "static-func-strip-dirname-prefix", cl::init(0), cl::Hidden,
    cl::desc("Strip specified level of directory name from source path in "
             "the profile counter name for static functions."));

static std::string getInstrProfErrString(instrprof_error Err,
                                         const std::string &ErrMsg = "") {
  std::string Msg;
  raw_string_ostream OS(Msg);

  switch (Err) {
  case instrprof_error::success:
    OS << "success";
    break;
  case instrprof_error::eof:
    OS << "end of File";
    break;
  case instrprof_error::unrecognized_format:
    OS << "unrecognized instrumentation profile encoding format";
    break;
  case instrprof_error::bad_magic:
    OS << "invalid instrumentation profile data (bad magic)";
    break;
  case instrprof_error::bad_header:
    OS << "invalid instrumentation profile data (file header is corrupt)";
    break;
  case instrprof_error::unsupported_version:
    OS << "unsupported instrumentation profile format version";
    break;
  case instrprof_error::unsupported_hash_type:
    OS << "unsupported instrumentation profile hash type";
    break;
  case instrprof_error::too_large:
    OS << "too much profile data";
    break;
  case instrprof_error::truncated:
    OS << "truncated profile data";
    break;
  case instrprof_error::malformed:
    OS << "malformed instrumentation profile data";
    break;
  case instrprof_error::missing_correlation_info:
    OS << "debug info/binary for correlation is required";
    break;
  case instrprof_error::unexpected_correlation_info:
    OS << "debug info/binary for correlation is not necessary";
    break;
  case instrprof_error::unable_to_correlate_profile:
    OS << "unable to correlate profile";
    break;
  case instrprof_error::invalid_prof:
    OS << "invalid profile created. Please file a bug "
          "at: " BUG_REPORT_URL
          " and include the profraw files that caused this error.";
    break;
  case instrprof_error::unknown_function:
    OS << "no profile data available for function";
    break;
  case instrprof_error::hash_mismatch:
    OS << "function control flow change detected (hash mismatch)";
    break;
  case instrprof_error::count_mismatch:
    OS << "function basic block count change detected (counter mismatch)";
    break;
  case instrprof_error::bitmap_mismatch:
    OS << "function bitmap size change detected (bitmap size mismatch)";
    break;
  case instrprof_error::counter_overflow:
    OS << "counter overflow";
    break;
  case instrprof_error::value_site_count_mismatch:
    OS << "function value site count change detected (counter mismatch)";
    break;
  case instrprof_error::compress_failed:
    OS << "failed to compress data (zlib)";
    break;
  case instrprof_error::uncompress_failed:
    OS << "failed to uncompress data (zlib)";
    break;
  case instrprof_error::empty_raw_profile:
    OS << "empty raw profile file";
    break;
  case instrprof_error::zlib_unavailable:
    OS << "profile uses zlib compression but the profile reader was built "
          "without zlib support";
    break;
  case instrprof_error::raw_profile_version_mismatch:
    OS << "raw profile version mismatch";
    break;
  case instrprof_error::counter_value_too_large:
    OS << "excessively large counter value suggests corrupted profile data";
    break;
  }

  // If optional error message is not empty, append it to the message.
  if (!ErrMsg.empty())
    OS << ": " << ErrMsg;

  return OS.str();
}

namespace {

// FIXME: This class is only here to support the transition to llvm::Error. It
// will be removed once this transition is complete. Clients should prefer to
// deal with the Error value directly, rather than converting to error_code.
class InstrProfErrorCategoryType : public std::error_category {
  const char *name() const noexcept override { return "llvm.instrprof"; }

  std::string message(int IE) const override {
    return getInstrProfErrString(static_cast<instrprof_error>(IE));
  }
};

} // end anonymous namespace

const std::error_category &llvm::instrprof_category() {
  static InstrProfErrorCategoryType ErrorCategory;
  return ErrorCategory;
}

namespace {

const char *InstrProfSectNameCommon[] = {
#define INSTR_PROF_SECT_ENTRY(Kind, SectNameCommon, SectNameCoff, Prefix)      \
  SectNameCommon,
#include "llvm/ProfileData/InstrProfData.inc"
};

const char *InstrProfSectNameCoff[] = {
#define INSTR_PROF_SECT_ENTRY(Kind, SectNameCommon, SectNameCoff, Prefix)      \
  SectNameCoff,
#include "llvm/ProfileData/InstrProfData.inc"
};

const char *InstrProfSectNamePrefix[] = {
#define INSTR_PROF_SECT_ENTRY(Kind, SectNameCommon, SectNameCoff, Prefix)      \
  Prefix,
#include "llvm/ProfileData/InstrProfData.inc"
};

} // namespace

namespace llvm {

cl::opt<bool> DoInstrProfNameCompression(
    "enable-name-compression",
    cl::desc("Enable name/filename string compression"), cl::init(true));

cl::opt<bool> EnableVTableValueProfiling(
    "enable-vtable-value-profiling", cl::init(false),
    cl::desc("If true, the virtual table address will be instrumented to know "
             "the types of a C++ pointer. The information is used in indirect "
             "call promotion to do selective vtable-based comparison."));

std::string getInstrProfSectionName(InstrProfSectKind IPSK,
                                    Triple::ObjectFormatType OF,
                                    bool AddSegmentInfo) {
  std::string SectName;

  if (OF == Triple::MachO && AddSegmentInfo)
    SectName = InstrProfSectNamePrefix[IPSK];

  if (OF == Triple::COFF)
    SectName += InstrProfSectNameCoff[IPSK];
  else
    SectName += InstrProfSectNameCommon[IPSK];

  if (OF == Triple::MachO && IPSK == IPSK_data && AddSegmentInfo)
    SectName += ",regular,live_support";

  return SectName;
}

std::string InstrProfError::message() const {
  return getInstrProfErrString(Err, Msg);
}

char InstrProfError::ID = 0;

std::string getPGOFuncName(StringRef Name, GlobalValue::LinkageTypes Linkage,
                           StringRef FileName,
                           uint64_t Version LLVM_ATTRIBUTE_UNUSED) {
  // Value names may be prefixed with a binary '1' to indicate
  // that the backend should not modify the symbols due to any platform
  // naming convention. Do not include that '1' in the PGO profile name.
  if (Name[0] == '\1')
    Name = Name.substr(1);

  std::string NewName = std::string(Name);
  if (llvm::GlobalValue::isLocalLinkage(Linkage)) {
    // For local symbols, prepend the main file name to distinguish them.
    // Do not include the full path in the file name since there's no guarantee
    // that it will stay the same, e.g., if the files are checked out from
    // version control in different locations.
    if (FileName.empty())
      NewName = NewName.insert(0, "<unknown>:");
    else
      NewName = NewName.insert(0, FileName.str() + ":");
  }
  return NewName;
}

// Strip NumPrefix level of directory name from PathNameStr. If the number of
// directory separators is less than NumPrefix, strip all the directories and
// leave base file name only.
static StringRef stripDirPrefix(StringRef PathNameStr, uint32_t NumPrefix) {
  uint32_t Count = NumPrefix;
  uint32_t Pos = 0, LastPos = 0;
  for (auto & CI : PathNameStr) {
    ++Pos;
    if (llvm::sys::path::is_separator(CI)) {
      LastPos = Pos;
      --Count;
    }
    if (Count == 0)
      break;
  }
  return PathNameStr.substr(LastPos);
}

static StringRef getStrippedSourceFileName(const GlobalObject &GO) {
  StringRef FileName(GO.getParent()->getSourceFileName());
  uint32_t StripLevel = StaticFuncFullModulePrefix ? 0 : (uint32_t)-1;
  if (StripLevel < StaticFuncStripDirNamePrefix)
    StripLevel = StaticFuncStripDirNamePrefix;
  if (StripLevel)
    FileName = stripDirPrefix(FileName, StripLevel);
  return FileName;
}

// The PGO name has the format [<filepath>;]<mangled-name> where <filepath>; is
// provided if linkage is local and is used to discriminate possibly identical
// mangled names. ";" is used because it is unlikely to be found in either
// <filepath> or <mangled-name>.
//
// Older compilers used getPGOFuncName() which has the format
// [<filepath>:]<mangled-name>. This caused trouble for Objective-C functions
// which commonly have :'s in their names. We still need to compute this name to
// lookup functions from profiles built by older compilers.
static std::string
getIRPGONameForGlobalObject(const GlobalObject &GO,
                            GlobalValue::LinkageTypes Linkage,
                            StringRef FileName) {
  return GlobalValue::getGlobalIdentifier(GO.getName(), Linkage, FileName);
}

static std::optional<std::string> lookupPGONameFromMetadata(MDNode *MD) {
  if (MD != nullptr) {
    StringRef S = cast<MDString>(MD->getOperand(0))->getString();
    return S.str();
  }
  return {};
}

// Returns the PGO object name. This function has some special handling
// when called in LTO optimization. The following only applies when calling in
// LTO passes (when \c InLTO is true): LTO's internalization privatizes many
// global linkage symbols. This happens after value profile annotation, but
// those internal linkage functions should not have a source prefix.
// Additionally, for ThinLTO mode, exported internal functions are promoted
// and renamed. We need to ensure that the original internal PGO name is
// used when computing the GUID that is compared against the profiled GUIDs.
// To differentiate compiler generated internal symbols from original ones,
// PGOFuncName meta data are created and attached to the original internal
// symbols in the value profile annotation step
// (PGOUseFunc::annotateIndirectCallSites). If a symbol does not have the meta
// data, its original linkage must be non-internal.
static std::string getIRPGOObjectName(const GlobalObject &GO, bool InLTO,
                                      MDNode *PGONameMetadata) {
  if (!InLTO) {
    auto FileName = getStrippedSourceFileName(GO);
    return getIRPGONameForGlobalObject(GO, GO.getLinkage(), FileName);
  }

  // In LTO mode (when InLTO is true), first check if there is a meta data.
  if (auto IRPGOFuncName = lookupPGONameFromMetadata(PGONameMetadata))
    return *IRPGOFuncName;

  // If there is no meta data, the function must be a global before the value
  // profile annotation pass. Its current linkage may be internal if it is
  // internalized in LTO mode.
  return getIRPGONameForGlobalObject(GO, GlobalValue::ExternalLinkage, "");
}

// Returns the IRPGO function name and does special handling when called
// in LTO optimization. See the comments of `getIRPGOObjectName` for details.
std::string getIRPGOFuncName(const Function &F, bool InLTO) {
  return getIRPGOObjectName(F, InLTO, getPGOFuncNameMetadata(F));
}

// Please use getIRPGOFuncName for LLVM IR instrumentation. This function is
// for front-end (Clang, etc) instrumentation.
// The implementation is kept for profile matching from older profiles.
// This is similar to `getIRPGOFuncName` except that this function calls
// 'getPGOFuncName' to get a name and `getIRPGOFuncName` calls
// 'getIRPGONameForGlobalObject'. See the difference between two callees in the
// comments of `getIRPGONameForGlobalObject`.
std::string getPGOFuncName(const Function &F, bool InLTO, uint64_t Version) {
  if (!InLTO) {
    auto FileName = getStrippedSourceFileName(F);
    return getPGOFuncName(F.getName(), F.getLinkage(), FileName, Version);
  }

  // In LTO mode (when InLTO is true), first check if there is a meta data.
  if (auto PGOFuncName = lookupPGONameFromMetadata(getPGOFuncNameMetadata(F)))
    return *PGOFuncName;

  // If there is no meta data, the function must be a global before the value
  // profile annotation pass. Its current linkage may be internal if it is
  // internalized in LTO mode.
  return getPGOFuncName(F.getName(), GlobalValue::ExternalLinkage, "");
}

std::string getPGOName(const GlobalVariable &V, bool InLTO) {
  // PGONameMetadata should be set by compiler at profile use time
  // and read by symtab creation to look up symbols corresponding to
  // a MD5 hash.
  return getIRPGOObjectName(V, InLTO, nullptr /* PGONameMetadata */);
}

// See getIRPGOObjectName() for a discription of the format.
std::pair<StringRef, StringRef> getParsedIRPGOName(StringRef IRPGOName) {
  auto [FileName, MangledName] = IRPGOName.split(kGlobalIdentifierDelimiter);
  if (MangledName.empty())
    return std::make_pair(StringRef(), IRPGOName);
  return std::make_pair(FileName, MangledName);
}

StringRef getFuncNameWithoutPrefix(StringRef PGOFuncName, StringRef FileName) {
  if (FileName.empty())
    return PGOFuncName;
  // Drop the file name including ':' or ';'. See getIRPGONameForGlobalObject as
  // well.
  if (PGOFuncName.starts_with(FileName))
    PGOFuncName = PGOFuncName.drop_front(FileName.size() + 1);
  return PGOFuncName;
}

// \p FuncName is the string used as profile lookup key for the function. A
// symbol is created to hold the name. Return the legalized symbol name.
std::string getPGOFuncNameVarName(StringRef FuncName,
                                  GlobalValue::LinkageTypes Linkage) {
  std::string VarName = std::string(getInstrProfNameVarPrefix());
  VarName += FuncName;

  if (!GlobalValue::isLocalLinkage(Linkage))
    return VarName;

  // Now fix up illegal chars in local VarName that may upset the assembler.
  const char InvalidChars[] = "-:;<>/\"'";
  size_t found = VarName.find_first_of(InvalidChars);
  while (found != std::string::npos) {
    VarName[found] = '_';
    found = VarName.find_first_of(InvalidChars, found + 1);
  }
  return VarName;
}

GlobalVariable *createPGOFuncNameVar(Module &M,
                                     GlobalValue::LinkageTypes Linkage,
                                     StringRef PGOFuncName) {
  // We generally want to match the function's linkage, but available_externally
  // and extern_weak both have the wrong semantics, and anything that doesn't
  // need to link across compilation units doesn't need to be visible at all.
  if (Linkage == GlobalValue::ExternalWeakLinkage)
    Linkage = GlobalValue::LinkOnceAnyLinkage;
  else if (Linkage == GlobalValue::AvailableExternallyLinkage)
    Linkage = GlobalValue::LinkOnceODRLinkage;
  else if (Linkage == GlobalValue::InternalLinkage ||
           Linkage == GlobalValue::ExternalLinkage)
    Linkage = GlobalValue::PrivateLinkage;

  auto *Value =
      ConstantDataArray::getString(M.getContext(), PGOFuncName, false);
  auto FuncNameVar =
      new GlobalVariable(M, Value->getType(), true, Linkage, Value,
                         getPGOFuncNameVarName(PGOFuncName, Linkage));

  // Hide the symbol so that we correctly get a copy for each executable.
  if (!GlobalValue::isLocalLinkage(FuncNameVar->getLinkage()))
    FuncNameVar->setVisibility(GlobalValue::HiddenVisibility);

  return FuncNameVar;
}

GlobalVariable *createPGOFuncNameVar(Function &F, StringRef PGOFuncName) {
  return createPGOFuncNameVar(*F.getParent(), F.getLinkage(), PGOFuncName);
}

Error InstrProfSymtab::create(Module &M, bool InLTO) {
  for (Function &F : M) {
    // Function may not have a name: like using asm("") to overwrite the name.
    // Ignore in this case.
    if (!F.hasName())
      continue;
    if (Error E = addFuncWithName(F, getIRPGOFuncName(F, InLTO)))
      return E;
    // Also use getPGOFuncName() so that we can find records from older profiles
    if (Error E = addFuncWithName(F, getPGOFuncName(F, InLTO)))
      return E;
  }

  SmallVector<MDNode *, 2> Types;
  for (GlobalVariable &G : M.globals()) {
    if (!G.hasName())
      continue;
    Types.clear();
    G.getMetadata(LLVMContext::MD_type, Types);
    if (!Types.empty()) {
      MD5VTableMap.emplace_back(G.getGUID(), &G);
    }
  }
  Sorted = false;
  finalizeSymtab();
  return Error::success();
}

/// \c NameStrings is a string composed of one of more possibly encoded
/// sub-strings. The substrings are separated by 0 or more zero bytes. This
/// method decodes the string and calls `NameCallback` for each substring.
static Error
readAndDecodeStrings(StringRef NameStrings,
                     std::function<Error(StringRef)> NameCallback) {
  const uint8_t *P = NameStrings.bytes_begin();
  const uint8_t *EndP = NameStrings.bytes_end();
  while (P < EndP) {
    uint32_t N;
    uint64_t UncompressedSize = decodeULEB128(P, &N);
    P += N;
    uint64_t CompressedSize = decodeULEB128(P, &N);
    P += N;
    bool isCompressed = (CompressedSize != 0);
    SmallVector<uint8_t, 128> UncompressedNameStrings;
    StringRef NameStrings;
    if (isCompressed) {
      if (!llvm::compression::zlib::isAvailable())
        return make_error<InstrProfError>(instrprof_error::zlib_unavailable);

      if (Error E = compression::zlib::decompress(ArrayRef(P, CompressedSize),
                                                  UncompressedNameStrings,
                                                  UncompressedSize)) {
        consumeError(std::move(E));
        return make_error<InstrProfError>(instrprof_error::uncompress_failed);
      }
      P += CompressedSize;
      NameStrings = toStringRef(UncompressedNameStrings);
    } else {
      NameStrings =
          StringRef(reinterpret_cast<const char *>(P), UncompressedSize);
      P += UncompressedSize;
    }
    // Now parse the name strings.
    SmallVector<StringRef, 0> Names;
    NameStrings.split(Names, getInstrProfNameSeparator());
    for (StringRef &Name : Names)
      if (Error E = NameCallback(Name))
        return E;

    while (P < EndP && *P == 0)
      P++;
  }
  return Error::success();
}

Error InstrProfSymtab::create(StringRef NameStrings) {
  return readAndDecodeStrings(
      NameStrings,
      std::bind(&InstrProfSymtab::addFuncName, this, std::placeholders::_1));
}

<<<<<<< HEAD
Error InstrProfSymtab::create(StringRef FuncNameStrings,
                              StringRef VTableNameStrings) {
  if (Error E = readAndDecodeStrings(FuncNameStrings,
                                     std::bind(&InstrProfSymtab::addFuncName,
                                               this, std::placeholders::_1)))
    return E;

  return readAndDecodeStrings(
      VTableNameStrings,
      std::bind(&InstrProfSymtab::addVTableName, this, std::placeholders::_1));
}

Error InstrProfSymtab::initVTableNamesFromCompressedStrings(
    StringRef CompressedVTableStrings) {
  return readAndDecodeStrings(
      CompressedVTableStrings,
      std::bind(&InstrProfSymtab::addVTableName, this, std::placeholders::_1));
}

Error InstrProfSymtab::addFuncWithName(Function &F, StringRef PGOFuncName) {
  if (Error E = addFuncName(PGOFuncName))
    return E;
  MD5FuncMap.emplace_back(Function::getGUID(PGOFuncName), &F);
=======
StringRef InstrProfSymtab::getCanonicalName(StringRef PGOName) {
>>>>>>> fc0e9c83
  // In ThinLTO, local function may have been promoted to global and have
  // suffix ".llvm." added to the function name. We need to add the
  // stripped function name to the symbol table so that we can find a match
  // from profile.
  //
  // ".__uniq." suffix is used to differentiate internal linkage functions in
  // different modules and should be kept. This is the only suffix with the
  // pattern ".xxx" which is kept before matching, other suffixes similar as
  // ".llvm." will be stripped.
  const std::string UniqSuffix = ".__uniq.";
  size_t pos = PGOName.find(UniqSuffix);
  if (pos != StringRef::npos)
    pos += UniqSuffix.length();
  else
    pos = 0;

  // Search '.' after ".__uniq." if ".__uniq." exists, otherwise search '.' from
  // the beginning.
  pos = PGOName.find('.', pos);
  if (pos != StringRef::npos && pos != 0)
    return PGOName.substr(0, pos);

  return PGOName;
}

Error InstrProfSymtab::addFuncWithName(Function &F, StringRef PGOFuncName) {
  auto mapName = [&](StringRef Name) -> Error {
    if (Error E = addFuncName(Name))
      return E;
    MD5FuncMap.emplace_back(Function::getGUID(Name), &F);
    return Error::success();
  };
  if (Error E = mapName(PGOFuncName))
    return E;

  StringRef CanonicalFuncName = getCanonicalName(PGOFuncName);
  if (CanonicalFuncName != PGOFuncName)
    return mapName(CanonicalFuncName);

  return Error::success();
}

uint64_t InstrProfSymtab::getVTableHashFromAddress(uint64_t Address) {
  finalizeSymtab();
  auto It = lower_bound(
      VTableAddrRangeToMD5Map, Address,
      [](std::pair<std::pair<uint64_t, uint64_t>, uint64_t> VTableRangeAddr,
         uint64_t Addr) {
        // Find the first address range of which end address is larger than
        // `Addr`. Smaller-than-or-equal-to is used because the profiled address
        // within a vtable should be [start-address, end-address).
        return VTableRangeAddr.first.second <= Addr;
      });

  // Returns the MD5 hash if Address is within the address range of an entry.
  if (It != VTableAddrRangeToMD5Map.end() && It->first.first <= Address) {
    return It->second;
  }
  // The virtual table address collected from value profiler could be defined
  // in another module that is not instrumented. Force the value to be 0 in
  // this case.
  return 0;
}

uint64_t InstrProfSymtab::getFunctionHashFromAddress(uint64_t Address) {
  finalizeSymtab();
  auto It = partition_point(AddrToMD5Map, [=](std::pair<uint64_t, uint64_t> A) {
    return A.first < Address;
  });
  // Raw function pointer collected by value profiler may be from
  // external functions that are not instrumented. They won't have
  // mapping data to be used by the deserializer. Force the value to
  // be 0 in this case.
  if (It != AddrToMD5Map.end() && It->first == Address)
    return (uint64_t)It->second;
  return 0;
}

void InstrProfSymtab::dumpNames(raw_ostream &OS) const {
  SmallVector<StringRef, 0> Sorted(NameTab.keys());
  llvm::sort(Sorted);
  for (StringRef S : Sorted)
    OS << S << '\n';
}

Error collectGlobalObjectNameStrings(ArrayRef<std::string> NameStrs,
                                     bool doCompression, std::string &Result) {
  assert(!NameStrs.empty() && "No name data to emit");

  uint8_t Header[20], *P = Header;
  std::string UncompressedNameStrings =
      join(NameStrs.begin(), NameStrs.end(), getInstrProfNameSeparator());

  assert(StringRef(UncompressedNameStrings)
                 .count(getInstrProfNameSeparator()) == (NameStrs.size() - 1) &&
         "PGO name is invalid (contains separator token)");

  unsigned EncLen = encodeULEB128(UncompressedNameStrings.length(), P);
  P += EncLen;

  auto WriteStringToResult = [&](size_t CompressedLen, StringRef InputStr) {
    EncLen = encodeULEB128(CompressedLen, P);
    P += EncLen;
    char *HeaderStr = reinterpret_cast<char *>(&Header[0]);
    unsigned HeaderLen = P - &Header[0];
    Result.append(HeaderStr, HeaderLen);
    Result += InputStr;
    return Error::success();
  };

  if (!doCompression) {
    return WriteStringToResult(0, UncompressedNameStrings);
  }

  SmallVector<uint8_t, 128> CompressedNameStrings;
  compression::zlib::compress(arrayRefFromStringRef(UncompressedNameStrings),
                              CompressedNameStrings,
                              compression::zlib::BestSizeCompression);

  return WriteStringToResult(CompressedNameStrings.size(),
                             toStringRef(CompressedNameStrings));
}

StringRef getPGOFuncNameVarInitializer(GlobalVariable *NameVar) {
  auto *Arr = cast<ConstantDataArray>(NameVar->getInitializer());
  StringRef NameStr =
      Arr->isCString() ? Arr->getAsCString() : Arr->getAsString();
  return NameStr;
}

Error collectPGOFuncNameStrings(ArrayRef<GlobalVariable *> NameVars,
                                std::string &Result, bool doCompression) {
  std::vector<std::string> NameStrs;
  for (auto *NameVar : NameVars) {
    NameStrs.push_back(std::string(getPGOFuncNameVarInitializer(NameVar)));
  }
  return collectGlobalObjectNameStrings(
      NameStrs, compression::zlib::isAvailable() && doCompression, Result);
}

Error collectVTableStrings(ArrayRef<GlobalVariable *> VTables,
                           std::string &Result, bool doCompression) {
  std::vector<std::string> VTableNameStrs;
  for (auto *VTable : VTables) {
    VTableNameStrs.push_back(getPGOName(*VTable));
  }
  return collectGlobalObjectNameStrings(
      VTableNameStrs, compression::zlib::isAvailable() && doCompression,
      Result);
}

void InstrProfRecord::accumulateCounts(CountSumOrPercent &Sum) const {
  uint64_t FuncSum = 0;
  Sum.NumEntries += Counts.size();
  for (uint64_t Count : Counts)
    FuncSum += Count;
  Sum.CountSum += FuncSum;

  for (uint32_t VK = IPVK_First; VK <= IPVK_Last; ++VK) {
    uint64_t KindSum = 0;
    uint32_t NumValueSites = getNumValueSites(VK);
    for (size_t I = 0; I < NumValueSites; ++I) {
      uint32_t NV = getNumValueDataForSite(VK, I);
      std::unique_ptr<InstrProfValueData[]> VD = getValueForSite(VK, I);
      for (uint32_t V = 0; V < NV; V++)
        KindSum += VD[V].Count;
    }
    Sum.ValueCounts[VK] += KindSum;
  }
}

void InstrProfValueSiteRecord::overlap(InstrProfValueSiteRecord &Input,
                                       uint32_t ValueKind,
                                       OverlapStats &Overlap,
                                       OverlapStats &FuncLevelOverlap) {
  this->sortByTargetValues();
  Input.sortByTargetValues();
  double Score = 0.0f, FuncLevelScore = 0.0f;
  auto I = ValueData.begin();
  auto IE = ValueData.end();
  auto J = Input.ValueData.begin();
  auto JE = Input.ValueData.end();
  while (I != IE && J != JE) {
    if (I->Value == J->Value) {
      Score += OverlapStats::score(I->Count, J->Count,
                                   Overlap.Base.ValueCounts[ValueKind],
                                   Overlap.Test.ValueCounts[ValueKind]);
      FuncLevelScore += OverlapStats::score(
          I->Count, J->Count, FuncLevelOverlap.Base.ValueCounts[ValueKind],
          FuncLevelOverlap.Test.ValueCounts[ValueKind]);
      ++I;
    } else if (I->Value < J->Value) {
      ++I;
      continue;
    }
    ++J;
  }
  Overlap.Overlap.ValueCounts[ValueKind] += Score;
  FuncLevelOverlap.Overlap.ValueCounts[ValueKind] += FuncLevelScore;
}

// Return false on mismatch.
void InstrProfRecord::overlapValueProfData(uint32_t ValueKind,
                                           InstrProfRecord &Other,
                                           OverlapStats &Overlap,
                                           OverlapStats &FuncLevelOverlap) {
  uint32_t ThisNumValueSites = getNumValueSites(ValueKind);
  assert(ThisNumValueSites == Other.getNumValueSites(ValueKind));
  if (!ThisNumValueSites)
    return;

  std::vector<InstrProfValueSiteRecord> &ThisSiteRecords =
      getOrCreateValueSitesForKind(ValueKind);
  MutableArrayRef<InstrProfValueSiteRecord> OtherSiteRecords =
      Other.getValueSitesForKind(ValueKind);
  for (uint32_t I = 0; I < ThisNumValueSites; I++)
    ThisSiteRecords[I].overlap(OtherSiteRecords[I], ValueKind, Overlap,
                               FuncLevelOverlap);
}

void InstrProfRecord::overlap(InstrProfRecord &Other, OverlapStats &Overlap,
                              OverlapStats &FuncLevelOverlap,
                              uint64_t ValueCutoff) {
  // FuncLevel CountSum for other should already computed and nonzero.
  assert(FuncLevelOverlap.Test.CountSum >= 1.0f);
  accumulateCounts(FuncLevelOverlap.Base);
  bool Mismatch = (Counts.size() != Other.Counts.size());

  // Check if the value profiles mismatch.
  if (!Mismatch) {
    for (uint32_t Kind = IPVK_First; Kind <= IPVK_Last; ++Kind) {
      uint32_t ThisNumValueSites = getNumValueSites(Kind);
      uint32_t OtherNumValueSites = Other.getNumValueSites(Kind);
      if (ThisNumValueSites != OtherNumValueSites) {
        Mismatch = true;
        break;
      }
    }
  }
  if (Mismatch) {
    Overlap.addOneMismatch(FuncLevelOverlap.Test);
    return;
  }

  // Compute overlap for value counts.
  for (uint32_t Kind = IPVK_First; Kind <= IPVK_Last; ++Kind)
    overlapValueProfData(Kind, Other, Overlap, FuncLevelOverlap);

  double Score = 0.0;
  uint64_t MaxCount = 0;
  // Compute overlap for edge counts.
  for (size_t I = 0, E = Other.Counts.size(); I < E; ++I) {
    Score += OverlapStats::score(Counts[I], Other.Counts[I],
                                 Overlap.Base.CountSum, Overlap.Test.CountSum);
    MaxCount = std::max(Other.Counts[I], MaxCount);
  }
  Overlap.Overlap.CountSum += Score;
  Overlap.Overlap.NumEntries += 1;

  if (MaxCount >= ValueCutoff) {
    double FuncScore = 0.0;
    for (size_t I = 0, E = Other.Counts.size(); I < E; ++I)
      FuncScore += OverlapStats::score(Counts[I], Other.Counts[I],
                                       FuncLevelOverlap.Base.CountSum,
                                       FuncLevelOverlap.Test.CountSum);
    FuncLevelOverlap.Overlap.CountSum = FuncScore;
    FuncLevelOverlap.Overlap.NumEntries = Other.Counts.size();
    FuncLevelOverlap.Valid = true;
  }
}

void InstrProfValueSiteRecord::merge(InstrProfValueSiteRecord &Input,
                                     uint64_t Weight,
                                     function_ref<void(instrprof_error)> Warn) {
  this->sortByTargetValues();
  Input.sortByTargetValues();
  auto I = ValueData.begin();
  auto IE = ValueData.end();
  for (const InstrProfValueData &J : Input.ValueData) {
    while (I != IE && I->Value < J.Value)
      ++I;
    if (I != IE && I->Value == J.Value) {
      bool Overflowed;
      I->Count = SaturatingMultiplyAdd(J.Count, Weight, I->Count, &Overflowed);
      if (Overflowed)
        Warn(instrprof_error::counter_overflow);
      ++I;
      continue;
    }
    ValueData.insert(I, J);
  }
}

void InstrProfValueSiteRecord::scale(uint64_t N, uint64_t D,
                                     function_ref<void(instrprof_error)> Warn) {
  for (InstrProfValueData &I : ValueData) {
    bool Overflowed;
    I.Count = SaturatingMultiply(I.Count, N, &Overflowed) / D;
    if (Overflowed)
      Warn(instrprof_error::counter_overflow);
  }
}

// Merge Value Profile data from Src record to this record for ValueKind.
// Scale merged value counts by \p Weight.
void InstrProfRecord::mergeValueProfData(
    uint32_t ValueKind, InstrProfRecord &Src, uint64_t Weight,
    function_ref<void(instrprof_error)> Warn) {
  uint32_t ThisNumValueSites = getNumValueSites(ValueKind);
  uint32_t OtherNumValueSites = Src.getNumValueSites(ValueKind);
  if (ThisNumValueSites != OtherNumValueSites) {
    Warn(instrprof_error::value_site_count_mismatch);
    return;
  }
  if (!ThisNumValueSites)
    return;
  std::vector<InstrProfValueSiteRecord> &ThisSiteRecords =
      getOrCreateValueSitesForKind(ValueKind);
  MutableArrayRef<InstrProfValueSiteRecord> OtherSiteRecords =
      Src.getValueSitesForKind(ValueKind);
  for (uint32_t I = 0; I < ThisNumValueSites; I++)
    ThisSiteRecords[I].merge(OtherSiteRecords[I], Weight, Warn);
}

void InstrProfRecord::merge(InstrProfRecord &Other, uint64_t Weight,
                            function_ref<void(instrprof_error)> Warn) {
  // If the number of counters doesn't match we either have bad data
  // or a hash collision.
  if (Counts.size() != Other.Counts.size()) {
    Warn(instrprof_error::count_mismatch);
    return;
  }

  // Special handling of the first count as the PseudoCount.
  CountPseudoKind OtherKind = Other.getCountPseudoKind();
  CountPseudoKind ThisKind = getCountPseudoKind();
  if (OtherKind != NotPseudo || ThisKind != NotPseudo) {
    // We don't allow the merge of a profile with pseudo counts and
    // a normal profile (i.e. without pesudo counts).
    // Profile supplimenation should be done after the profile merge.
    if (OtherKind == NotPseudo || ThisKind == NotPseudo) {
      Warn(instrprof_error::count_mismatch);
      return;
    }
    if (OtherKind == PseudoHot || ThisKind == PseudoHot)
      setPseudoCount(PseudoHot);
    else
      setPseudoCount(PseudoWarm);
    return;
  }

  for (size_t I = 0, E = Other.Counts.size(); I < E; ++I) {
    bool Overflowed;
    uint64_t Value =
        SaturatingMultiplyAdd(Other.Counts[I], Weight, Counts[I], &Overflowed);
    if (Value > getInstrMaxCountValue()) {
      Value = getInstrMaxCountValue();
      Overflowed = true;
    }
    Counts[I] = Value;
    if (Overflowed)
      Warn(instrprof_error::counter_overflow);
  }

  // If the number of bitmap bytes doesn't match we either have bad data
  // or a hash collision.
  if (BitmapBytes.size() != Other.BitmapBytes.size()) {
    Warn(instrprof_error::bitmap_mismatch);
    return;
  }

  // Bitmap bytes are merged by simply ORing them together.
  for (size_t I = 0, E = Other.BitmapBytes.size(); I < E; ++I) {
    BitmapBytes[I] = Other.BitmapBytes[I] | BitmapBytes[I];
  }

  for (uint32_t Kind = IPVK_First; Kind <= IPVK_Last; ++Kind)
    mergeValueProfData(Kind, Other, Weight, Warn);
}

void InstrProfRecord::scaleValueProfData(
    uint32_t ValueKind, uint64_t N, uint64_t D,
    function_ref<void(instrprof_error)> Warn) {
  for (auto &R : getValueSitesForKind(ValueKind))
    R.scale(N, D, Warn);
}

void InstrProfRecord::scale(uint64_t N, uint64_t D,
                            function_ref<void(instrprof_error)> Warn) {
  assert(D != 0 && "D cannot be 0");
  for (auto &Count : this->Counts) {
    bool Overflowed;
    Count = SaturatingMultiply(Count, N, &Overflowed) / D;
    if (Count > getInstrMaxCountValue()) {
      Count = getInstrMaxCountValue();
      Overflowed = true;
    }
    if (Overflowed)
      Warn(instrprof_error::counter_overflow);
  }
  for (uint32_t Kind = IPVK_First; Kind <= IPVK_Last; ++Kind)
    scaleValueProfData(Kind, N, D, Warn);
}

// Map indirect call target name hash to name string.
uint64_t InstrProfRecord::remapValue(uint64_t Value, uint32_t ValueKind,
                                     InstrProfSymtab *SymTab) {
  if (!SymTab)
    return Value;

  if (ValueKind == IPVK_IndirectCallTarget)
    return SymTab->getFunctionHashFromAddress(Value);

  if (ValueKind == IPVK_VTableTarget)
    return SymTab->getVTableHashFromAddress(Value);

  return Value;
}

void InstrProfRecord::addValueData(uint32_t ValueKind, uint32_t Site,
                                   InstrProfValueData *VData, uint32_t N,
                                   InstrProfSymtab *ValueMap) {
  for (uint32_t I = 0; I < N; I++) {
    VData[I].Value = remapValue(VData[I].Value, ValueKind, ValueMap);
  }
  std::vector<InstrProfValueSiteRecord> &ValueSites =
      getOrCreateValueSitesForKind(ValueKind);
  if (N == 0)
    ValueSites.emplace_back();
  else
    ValueSites.emplace_back(VData, VData + N);
}

std::vector<BPFunctionNode> TemporalProfTraceTy::createBPFunctionNodes(
    ArrayRef<TemporalProfTraceTy> Traces) {
  using IDT = BPFunctionNode::IDT;
  using UtilityNodeT = BPFunctionNode::UtilityNodeT;
  // Collect all function IDs ordered by their smallest timestamp. This will be
  // used as the initial FunctionNode order.
  SetVector<IDT> FunctionIds;
  size_t LargestTraceSize = 0;
  for (auto &Trace : Traces)
    LargestTraceSize =
        std::max(LargestTraceSize, Trace.FunctionNameRefs.size());
  for (size_t Timestamp = 0; Timestamp < LargestTraceSize; Timestamp++)
    for (auto &Trace : Traces)
      if (Timestamp < Trace.FunctionNameRefs.size())
        FunctionIds.insert(Trace.FunctionNameRefs[Timestamp]);

  const int N = Log2_64(LargestTraceSize) + 1;

  // TODO: We need to use the Trace.Weight field to give more weight to more
  // important utilities
  DenseMap<IDT, SmallVector<UtilityNodeT, 4>> FuncGroups;
  for (size_t TraceIdx = 0; TraceIdx < Traces.size(); TraceIdx++) {
    auto &Trace = Traces[TraceIdx].FunctionNameRefs;
    for (size_t Timestamp = 0; Timestamp < Trace.size(); Timestamp++) {
      for (int I = Log2_64(Timestamp + 1); I < N; I++) {
        auto FunctionId = Trace[Timestamp];
        UtilityNodeT GroupId = TraceIdx * N + I;
        FuncGroups[FunctionId].push_back(GroupId);
      }
    }
  }

  std::vector<BPFunctionNode> Nodes;
  for (auto Id : FunctionIds) {
    auto &UNs = FuncGroups[Id];
    llvm::sort(UNs);
    UNs.erase(std::unique(UNs.begin(), UNs.end()), UNs.end());
    Nodes.emplace_back(Id, UNs);
  }
  return Nodes;
}

#define INSTR_PROF_COMMON_API_IMPL
#include "llvm/ProfileData/InstrProfData.inc"

/*!
 * ValueProfRecordClosure Interface implementation for  InstrProfRecord
 *  class. These C wrappers are used as adaptors so that C++ code can be
 *  invoked as callbacks.
 */
uint32_t getNumValueKindsInstrProf(const void *Record) {
  return reinterpret_cast<const InstrProfRecord *>(Record)->getNumValueKinds();
}

uint32_t getNumValueSitesInstrProf(const void *Record, uint32_t VKind) {
  return reinterpret_cast<const InstrProfRecord *>(Record)
      ->getNumValueSites(VKind);
}

uint32_t getNumValueDataInstrProf(const void *Record, uint32_t VKind) {
  return reinterpret_cast<const InstrProfRecord *>(Record)
      ->getNumValueData(VKind);
}

uint32_t getNumValueDataForSiteInstrProf(const void *R, uint32_t VK,
                                         uint32_t S) {
  return reinterpret_cast<const InstrProfRecord *>(R)
      ->getNumValueDataForSite(VK, S);
}

void getValueForSiteInstrProf(const void *R, InstrProfValueData *Dst,
                              uint32_t K, uint32_t S) {
  reinterpret_cast<const InstrProfRecord *>(R)->getValueForSite(Dst, K, S);
}

ValueProfData *allocValueProfDataInstrProf(size_t TotalSizeInBytes) {
  ValueProfData *VD =
      (ValueProfData *)(new (::operator new(TotalSizeInBytes)) ValueProfData());
  memset(VD, 0, TotalSizeInBytes);
  return VD;
}

static ValueProfRecordClosure InstrProfRecordClosure = {
    nullptr,
    getNumValueKindsInstrProf,
    getNumValueSitesInstrProf,
    getNumValueDataInstrProf,
    getNumValueDataForSiteInstrProf,
    nullptr,
    getValueForSiteInstrProf,
    allocValueProfDataInstrProf};

// Wrapper implementation using the closure mechanism.
uint32_t ValueProfData::getSize(const InstrProfRecord &Record) {
  auto Closure = InstrProfRecordClosure;
  Closure.Record = &Record;
  return getValueProfDataSize(&Closure);
}

// Wrapper implementation using the closure mechanism.
std::unique_ptr<ValueProfData>
ValueProfData::serializeFrom(const InstrProfRecord &Record) {
  InstrProfRecordClosure.Record = &Record;

  std::unique_ptr<ValueProfData> VPD(
      serializeValueProfDataFrom(&InstrProfRecordClosure, nullptr));
  return VPD;
}

void ValueProfRecord::deserializeTo(InstrProfRecord &Record,
                                    InstrProfSymtab *SymTab) {
  Record.reserveSites(Kind, NumValueSites);

  InstrProfValueData *ValueData = getValueProfRecordValueData(this);
  for (uint64_t VSite = 0; VSite < NumValueSites; ++VSite) {
    uint8_t ValueDataCount = this->SiteCountArray[VSite];
    Record.addValueData(Kind, VSite, ValueData, ValueDataCount, SymTab);
    ValueData += ValueDataCount;
  }
}

// For writing/serializing,  Old is the host endianness, and  New is
// byte order intended on disk. For Reading/deserialization, Old
// is the on-disk source endianness, and New is the host endianness.
void ValueProfRecord::swapBytes(llvm::endianness Old, llvm::endianness New) {
  using namespace support;

  if (Old == New)
    return;

  if (llvm::endianness::native != Old) {
    sys::swapByteOrder<uint32_t>(NumValueSites);
    sys::swapByteOrder<uint32_t>(Kind);
  }
  uint32_t ND = getValueProfRecordNumValueData(this);
  InstrProfValueData *VD = getValueProfRecordValueData(this);

  // No need to swap byte array: SiteCountArrray.
  for (uint32_t I = 0; I < ND; I++) {
    sys::swapByteOrder<uint64_t>(VD[I].Value);
    sys::swapByteOrder<uint64_t>(VD[I].Count);
  }
  if (llvm::endianness::native == Old) {
    sys::swapByteOrder<uint32_t>(NumValueSites);
    sys::swapByteOrder<uint32_t>(Kind);
  }
}

void ValueProfData::deserializeTo(InstrProfRecord &Record,
                                  InstrProfSymtab *SymTab) {
  if (NumValueKinds == 0)
    return;

  ValueProfRecord *VR = getFirstValueProfRecord(this);
  for (uint32_t K = 0; K < NumValueKinds; K++) {
    VR->deserializeTo(Record, SymTab);
    VR = getValueProfRecordNext(VR);
  }
}

template <class T>
static T swapToHostOrder(const unsigned char *&D, llvm::endianness Orig) {
  using namespace support;

  if (Orig == llvm::endianness::little)
    return endian::readNext<T, llvm::endianness::little, unaligned>(D);
  else
    return endian::readNext<T, llvm::endianness::big, unaligned>(D);
}

static std::unique_ptr<ValueProfData> allocValueProfData(uint32_t TotalSize) {
  return std::unique_ptr<ValueProfData>(new (::operator new(TotalSize))
                                            ValueProfData());
}

Error ValueProfData::checkIntegrity() {
  if (NumValueKinds > IPVK_Last + 1)
    return make_error<InstrProfError>(
        instrprof_error::malformed, "number of value profile kinds is invalid");
  // Total size needs to be multiple of quadword size.
  if (TotalSize % sizeof(uint64_t))
    return make_error<InstrProfError>(
        instrprof_error::malformed, "total size is not multiples of quardword");

  ValueProfRecord *VR = getFirstValueProfRecord(this);
  for (uint32_t K = 0; K < this->NumValueKinds; K++) {
    if (VR->Kind > IPVK_Last)
      return make_error<InstrProfError>(instrprof_error::malformed,
                                        "value kind is invalid");
    VR = getValueProfRecordNext(VR);
    if ((char *)VR - (char *)this > (ptrdiff_t)TotalSize)
      return make_error<InstrProfError>(
          instrprof_error::malformed,
          "value profile address is greater than total size");
  }
  return Error::success();
}

Expected<std::unique_ptr<ValueProfData>>
ValueProfData::getValueProfData(const unsigned char *D,
                                const unsigned char *const BufferEnd,
                                llvm::endianness Endianness) {
  using namespace support;

  if (D + sizeof(ValueProfData) > BufferEnd)
    return make_error<InstrProfError>(instrprof_error::truncated);

  const unsigned char *Header = D;
  uint32_t TotalSize = swapToHostOrder<uint32_t>(Header, Endianness);
  if (D + TotalSize > BufferEnd)
    return make_error<InstrProfError>(instrprof_error::too_large);

  std::unique_ptr<ValueProfData> VPD = allocValueProfData(TotalSize);
  memcpy(VPD.get(), D, TotalSize);
  // Byte swap.
  VPD->swapBytesToHost(Endianness);

  Error E = VPD->checkIntegrity();
  if (E)
    return std::move(E);

  return std::move(VPD);
}

void ValueProfData::swapBytesToHost(llvm::endianness Endianness) {
  using namespace support;

  if (Endianness == llvm::endianness::native)
    return;

  sys::swapByteOrder<uint32_t>(TotalSize);
  sys::swapByteOrder<uint32_t>(NumValueKinds);

  ValueProfRecord *VR = getFirstValueProfRecord(this);
  for (uint32_t K = 0; K < NumValueKinds; K++) {
    VR->swapBytes(Endianness, llvm::endianness::native);
    VR = getValueProfRecordNext(VR);
  }
}

void ValueProfData::swapBytesFromHost(llvm::endianness Endianness) {
  using namespace support;

  if (Endianness == llvm::endianness::native)
    return;

  ValueProfRecord *VR = getFirstValueProfRecord(this);
  for (uint32_t K = 0; K < NumValueKinds; K++) {
    ValueProfRecord *NVR = getValueProfRecordNext(VR);
    VR->swapBytes(llvm::endianness::native, Endianness);
    VR = NVR;
  }
  sys::swapByteOrder<uint32_t>(TotalSize);
  sys::swapByteOrder<uint32_t>(NumValueKinds);
}

void annotateValueSite(Module &M, Instruction &Inst,
                       const InstrProfRecord &InstrProfR,
                       InstrProfValueKind ValueKind, uint32_t SiteIdx,
                       uint32_t MaxMDCount) {
  uint32_t NV = InstrProfR.getNumValueDataForSite(ValueKind, SiteIdx);
  if (!NV)
    return;

  uint64_t Sum = 0;
  std::unique_ptr<InstrProfValueData[]> VD =
      InstrProfR.getValueForSite(ValueKind, SiteIdx, &Sum);

  ArrayRef<InstrProfValueData> VDs(VD.get(), NV);
  annotateValueSite(M, Inst, VDs, Sum, ValueKind, MaxMDCount);
}

void annotateValueSite(Module &M, Instruction &Inst,
                       ArrayRef<InstrProfValueData> VDs,
                       uint64_t Sum, InstrProfValueKind ValueKind,
                       uint32_t MaxMDCount) {
  if (VDs.empty())
    return;
  LLVMContext &Ctx = M.getContext();
  MDBuilder MDHelper(Ctx);
  SmallVector<Metadata *, 3> Vals;
  // Tag
  Vals.push_back(MDHelper.createString("VP"));
  // Value Kind
  Vals.push_back(MDHelper.createConstant(
      ConstantInt::get(Type::getInt32Ty(Ctx), ValueKind)));
  // Total Count
  Vals.push_back(
      MDHelper.createConstant(ConstantInt::get(Type::getInt64Ty(Ctx), Sum)));

  // Value Profile Data
  uint32_t MDCount = MaxMDCount;
  for (auto &VD : VDs) {
    Vals.push_back(MDHelper.createConstant(
        ConstantInt::get(Type::getInt64Ty(Ctx), VD.Value)));
    Vals.push_back(MDHelper.createConstant(
        ConstantInt::get(Type::getInt64Ty(Ctx), VD.Count)));
    if (--MDCount == 0)
      break;
  }
  Inst.setMetadata(LLVMContext::MD_prof, MDNode::get(Ctx, Vals));
}

MDNode *mayHaveValueProfileOfKind(const Instruction &Inst,
                                  InstrProfValueKind ValueKind) {
  MDNode *MD = Inst.getMetadata(LLVMContext::MD_prof);
  if (!MD)
    return nullptr;

  if (MD->getNumOperands() < 5)
    return nullptr;

  MDString *Tag = cast<MDString>(MD->getOperand(0));
  if (!Tag || !Tag->getString().equals("VP"))
    return nullptr;

  // Now check kind:
  ConstantInt *KindInt = mdconst::dyn_extract<ConstantInt>(MD->getOperand(1));
  if (!KindInt)
    return nullptr;
  if (KindInt->getZExtValue() != ValueKind)
    return nullptr;

  return MD;
}

static bool getValueProfDataFromInstImpl(const MDNode *const MD,
                                         const uint32_t MaxNumDataWant,
                                         InstrProfValueData ValueData[],
                                         uint32_t &ActualNumValueData,
                                         uint64_t &TotalC, bool GetNoICPValue) {
  const unsigned NOps = MD->getNumOperands();
  // Get total count
  ConstantInt *TotalCInt = mdconst::dyn_extract<ConstantInt>(MD->getOperand(2));
  if (!TotalCInt)
    return false;
  TotalC = TotalCInt->getZExtValue();
  ActualNumValueData = 0;

  for (unsigned I = 3; I < NOps; I += 2) {
    if (ActualNumValueData >= MaxNumDataWant)
      break;
    ConstantInt *Value = mdconst::dyn_extract<ConstantInt>(MD->getOperand(I));
    ConstantInt *Count =
        mdconst::dyn_extract<ConstantInt>(MD->getOperand(I + 1));
    if (!Value || !Count)
      return false;
    uint64_t CntValue = Count->getZExtValue();
    if (!GetNoICPValue && (CntValue == NOMORE_ICP_MAGICNUM))
      continue;
    ValueData[ActualNumValueData].Value = Value->getZExtValue();
    ValueData[ActualNumValueData].Count = CntValue;
    ActualNumValueData++;
  }
  return true;
}

std::unique_ptr<InstrProfValueData[]>
getValueProfDataFromInst(const Instruction &Inst, InstrProfValueKind ValueKind,
                         uint32_t MaxNumValueData, uint32_t &ActualNumValueData,
                         uint64_t &TotalC, bool GetNoICPValue) {
  MDNode *MD = mayHaveValueProfileOfKind(Inst, ValueKind);
  if (!MD)
    return nullptr;
  auto ValueDataArray = std::make_unique<InstrProfValueData[]>(MaxNumValueData);
  if (!getValueProfDataFromInstImpl(MD, MaxNumValueData, ValueDataArray.get(),
                                    ActualNumValueData, TotalC, GetNoICPValue))
    return nullptr;
  return ValueDataArray;
}

// FIXME: Migrate existing callers to the function above that returns an
// array.
bool getValueProfDataFromInst(const Instruction &Inst,
                              InstrProfValueKind ValueKind,
                              uint32_t MaxNumValueData,
                              InstrProfValueData ValueData[],
                              uint32_t &ActualNumValueData, uint64_t &TotalC,
                              bool GetNoICPValue) {
  MDNode *MD = mayHaveValueProfileOfKind(Inst, ValueKind);
  if (!MD)
    return false;
  return getValueProfDataFromInstImpl(MD, MaxNumValueData, ValueData,
                                      ActualNumValueData, TotalC,
                                      GetNoICPValue);
}

MDNode *getPGOFuncNameMetadata(const Function &F) {
  return F.getMetadata(getPGOFuncNameMetadataName());
}

void createPGOFuncNameMetadata(Function &F, StringRef PGOFuncName) {
  // Only for internal linkage functions.
  if (PGOFuncName == F.getName())
      return;
  // Don't create duplicated meta-data.
  if (getPGOFuncNameMetadata(F))
    return;
  LLVMContext &C = F.getContext();
  MDNode *N = MDNode::get(C, MDString::get(C, PGOFuncName));
  F.setMetadata(getPGOFuncNameMetadataName(), N);
}

bool needsComdatForCounter(const GlobalValue &GV, const Module &M) {
  if (GV.hasComdat())
    return true;

  if (!Triple(M.getTargetTriple()).supportsCOMDAT())
    return false;

  // See createPGOFuncNameVar for more details. To avoid link errors, profile
  // counters for function with available_externally linkage needs to be changed
  // to linkonce linkage. On ELF based systems, this leads to weak symbols to be
  // created. Without using comdat, duplicate entries won't be removed by the
  // linker leading to increased data segement size and raw profile size. Even
  // worse, since the referenced counter from profile per-function data object
  // will be resolved to the common strong definition, the profile counts for
  // available_externally functions will end up being duplicated in raw profile
  // data. This can result in distorted profile as the counts of those dups
  // will be accumulated by the profile merger.
  GlobalValue::LinkageTypes Linkage = GV.getLinkage();
  if (Linkage != GlobalValue::ExternalWeakLinkage &&
      Linkage != GlobalValue::AvailableExternallyLinkage)
    return false;

  return true;
}

// Check if INSTR_PROF_RAW_VERSION_VAR is defined.
bool isIRPGOFlagSet(const Module *M) {
  auto IRInstrVar =
      M->getNamedGlobal(INSTR_PROF_QUOTE(INSTR_PROF_RAW_VERSION_VAR));
  if (!IRInstrVar || IRInstrVar->hasLocalLinkage())
    return false;

  // For CSPGO+LTO, this variable might be marked as non-prevailing and we only
  // have the decl.
  if (IRInstrVar->isDeclaration())
    return true;

  // Check if the flag is set.
  if (!IRInstrVar->hasInitializer())
    return false;

  auto *InitVal = dyn_cast_or_null<ConstantInt>(IRInstrVar->getInitializer());
  if (!InitVal)
    return false;
  return (InitVal->getZExtValue() & VARIANT_MASK_IR_PROF) != 0;
}

// Check if we can safely rename this Comdat function.
bool canRenameComdatFunc(const Function &F, bool CheckAddressTaken) {
  if (F.getName().empty())
    return false;
  if (!needsComdatForCounter(F, *(F.getParent())))
    return false;
  // Unsafe to rename the address-taken function (which can be used in
  // function comparison).
  if (CheckAddressTaken && F.hasAddressTaken())
    return false;
  // Only safe to do if this function may be discarded if it is not used
  // in the compilation unit.
  if (!GlobalValue::isDiscardableIfUnused(F.getLinkage()))
    return false;

  // For AvailableExternallyLinkage functions.
  if (!F.hasComdat()) {
    assert(F.getLinkage() == GlobalValue::AvailableExternallyLinkage);
    return true;
  }
  return true;
}

// Create the variable for the profile file name.
void createProfileFileNameVar(Module &M, StringRef InstrProfileOutput) {
  if (InstrProfileOutput.empty())
    return;
  Constant *ProfileNameConst =
      ConstantDataArray::getString(M.getContext(), InstrProfileOutput, true);
  GlobalVariable *ProfileNameVar = new GlobalVariable(
      M, ProfileNameConst->getType(), true, GlobalValue::WeakAnyLinkage,
      ProfileNameConst, INSTR_PROF_QUOTE(INSTR_PROF_PROFILE_NAME_VAR));
  ProfileNameVar->setVisibility(GlobalValue::HiddenVisibility);
  Triple TT(M.getTargetTriple());
  if (TT.supportsCOMDAT()) {
    ProfileNameVar->setLinkage(GlobalValue::ExternalLinkage);
    ProfileNameVar->setComdat(M.getOrInsertComdat(
        StringRef(INSTR_PROF_QUOTE(INSTR_PROF_PROFILE_NAME_VAR))));
  }
}

Error OverlapStats::accumulateCounts(const std::string &BaseFilename,
                                     const std::string &TestFilename,
                                     bool IsCS) {
  auto getProfileSum = [IsCS](const std::string &Filename,
                              CountSumOrPercent &Sum) -> Error {
    // This function is only used from llvm-profdata that doesn't use any kind
    // of VFS. Just create a default RealFileSystem to read profiles.
    auto FS = vfs::getRealFileSystem();
    auto ReaderOrErr = InstrProfReader::create(Filename, *FS);
    if (Error E = ReaderOrErr.takeError()) {
      return E;
    }
    auto Reader = std::move(ReaderOrErr.get());
    Reader->accumulateCounts(Sum, IsCS);
    return Error::success();
  };
  auto Ret = getProfileSum(BaseFilename, Base);
  if (Ret)
    return Ret;
  Ret = getProfileSum(TestFilename, Test);
  if (Ret)
    return Ret;
  this->BaseFilename = &BaseFilename;
  this->TestFilename = &TestFilename;
  Valid = true;
  return Error::success();
}

void OverlapStats::addOneMismatch(const CountSumOrPercent &MismatchFunc) {
  Mismatch.NumEntries += 1;
  Mismatch.CountSum += MismatchFunc.CountSum / Test.CountSum;
  for (unsigned I = 0; I < IPVK_Last - IPVK_First + 1; I++) {
    if (Test.ValueCounts[I] >= 1.0f)
      Mismatch.ValueCounts[I] +=
          MismatchFunc.ValueCounts[I] / Test.ValueCounts[I];
  }
}

void OverlapStats::addOneUnique(const CountSumOrPercent &UniqueFunc) {
  Unique.NumEntries += 1;
  Unique.CountSum += UniqueFunc.CountSum / Test.CountSum;
  for (unsigned I = 0; I < IPVK_Last - IPVK_First + 1; I++) {
    if (Test.ValueCounts[I] >= 1.0f)
      Unique.ValueCounts[I] += UniqueFunc.ValueCounts[I] / Test.ValueCounts[I];
  }
}

void OverlapStats::dump(raw_fd_ostream &OS) const {
  if (!Valid)
    return;

  const char *EntryName =
      (Level == ProgramLevel ? "functions" : "edge counters");
  if (Level == ProgramLevel) {
    OS << "Profile overlap infomation for base_profile: " << *BaseFilename
       << " and test_profile: " << *TestFilename << "\nProgram level:\n";
  } else {
    OS << "Function level:\n"
       << "  Function: " << FuncName << " (Hash=" << FuncHash << ")\n";
  }

  OS << "  # of " << EntryName << " overlap: " << Overlap.NumEntries << "\n";
  if (Mismatch.NumEntries)
    OS << "  # of " << EntryName << " mismatch: " << Mismatch.NumEntries
       << "\n";
  if (Unique.NumEntries)
    OS << "  # of " << EntryName
       << " only in test_profile: " << Unique.NumEntries << "\n";

  OS << "  Edge profile overlap: " << format("%.3f%%", Overlap.CountSum * 100)
     << "\n";
  if (Mismatch.NumEntries)
    OS << "  Mismatched count percentage (Edge): "
       << format("%.3f%%", Mismatch.CountSum * 100) << "\n";
  if (Unique.NumEntries)
    OS << "  Percentage of Edge profile only in test_profile: "
       << format("%.3f%%", Unique.CountSum * 100) << "\n";
  OS << "  Edge profile base count sum: " << format("%.0f", Base.CountSum)
     << "\n"
     << "  Edge profile test count sum: " << format("%.0f", Test.CountSum)
     << "\n";

  for (unsigned I = 0; I < IPVK_Last - IPVK_First + 1; I++) {
    if (Base.ValueCounts[I] < 1.0f && Test.ValueCounts[I] < 1.0f)
      continue;
    char ProfileKindName[20] = {0};
    switch (I) {
    case IPVK_IndirectCallTarget:
      strncpy(ProfileKindName, "IndirectCall", 19);
      break;
    case IPVK_MemOPSize:
      strncpy(ProfileKindName, "MemOP", 19);
      break;
    case IPVK_VTableTarget:
      strncpy(ProfileKindName, "VTable", 19);
      break;
    default:
      snprintf(ProfileKindName, 19, "VP[%d]", I);
      break;
    }
    OS << "  " << ProfileKindName
       << " profile overlap: " << format("%.3f%%", Overlap.ValueCounts[I] * 100)
       << "\n";
    if (Mismatch.NumEntries)
      OS << "  Mismatched count percentage (" << ProfileKindName
         << "): " << format("%.3f%%", Mismatch.ValueCounts[I] * 100) << "\n";
    if (Unique.NumEntries)
      OS << "  Percentage of " << ProfileKindName
         << " profile only in test_profile: "
         << format("%.3f%%", Unique.ValueCounts[I] * 100) << "\n";
    OS << "  " << ProfileKindName
       << " profile base count sum: " << format("%.0f", Base.ValueCounts[I])
       << "\n"
       << "  " << ProfileKindName
       << " profile test count sum: " << format("%.0f", Test.ValueCounts[I])
       << "\n";
  }
}

namespace IndexedInstrProf {
// A C++14 compatible version of the offsetof macro.
template <typename T1, typename T2>
inline size_t constexpr offsetOf(T1 T2::*Member) {
  constexpr T2 Object{};
  return size_t(&(Object.*Member)) - size_t(&Object);
}

static inline uint64_t read(const unsigned char *Buffer, size_t Offset) {
  return *reinterpret_cast<const uint64_t *>(Buffer + Offset);
}

uint64_t Header::formatVersion() const {
  using namespace support;
  return endian::byte_swap<uint64_t, llvm::endianness::little>(Version);
}

Expected<Header> Header::readFromBuffer(const unsigned char *Buffer) {
  using namespace support;
  static_assert(std::is_standard_layout_v<Header>,
                "The header should be standard layout type since we use offset "
                "of fields to read.");
  Header H;

  H.Magic = read(Buffer, offsetOf(&Header::Magic));
  // Check the magic number.
  uint64_t Magic =
      endian::byte_swap<uint64_t, llvm::endianness::little>(H.Magic);
  if (Magic != IndexedInstrProf::Magic)
    return make_error<InstrProfError>(instrprof_error::bad_magic);

  // Read the version.
  H.Version = read(Buffer, offsetOf(&Header::Version));
  if (GET_VERSION(H.formatVersion()) >
      IndexedInstrProf::ProfVersion::CurrentVersion)
    return make_error<InstrProfError>(instrprof_error::unsupported_version);

  switch (GET_VERSION(H.formatVersion())) {
    // When a new field is added in the header add a case statement here to
    // populate it.
    static_assert(
        IndexedInstrProf::ProfVersion::CurrentVersion == Version12,
        "Please update the reading code below if a new field has been added, "
        "if not add a case statement to fall through to the latest version.");
  case 12ull:
    H.VTableNamesOffset = read(Buffer, offsetOf(&Header::VTableNamesOffset));
    [[fallthrough]];
  case 11ull:
    [[fallthrough]];
  case 10ull:
    H.TemporalProfTracesOffset =
        read(Buffer, offsetOf(&Header::TemporalProfTracesOffset));
    [[fallthrough]];
  case 9ull:
    H.BinaryIdOffset = read(Buffer, offsetOf(&Header::BinaryIdOffset));
    [[fallthrough]];
  case 8ull:
    H.MemProfOffset = read(Buffer, offsetOf(&Header::MemProfOffset));
    [[fallthrough]];
  default: // Version7 (when the backwards compatible header was introduced).
    H.HashType = read(Buffer, offsetOf(&Header::HashType));
    H.HashOffset = read(Buffer, offsetOf(&Header::HashOffset));
  }

  return H;
}

size_t Header::size() const {
  switch (GET_VERSION(formatVersion())) {
    // When a new field is added to the header add a case statement here to
    // compute the size as offset of the new field + size of the new field. This
    // relies on the field being added to the end of the list.
    static_assert(IndexedInstrProf::ProfVersion::CurrentVersion == Version12,
                  "Please update the size computation below if a new field has "
                  "been added to the header, if not add a case statement to "
                  "fall through to the latest version.");
  case 12ull:
    return offsetOf(&Header::VTableNamesOffset) +
           sizeof(Header::VTableNamesOffset);
  case 11ull:
    [[fallthrough]];
  case 10ull:
    return offsetOf(&Header::TemporalProfTracesOffset) +
           sizeof(Header::TemporalProfTracesOffset);
  case 9ull:
    return offsetOf(&Header::BinaryIdOffset) + sizeof(Header::BinaryIdOffset);
  case 8ull:
    return offsetOf(&Header::MemProfOffset) + sizeof(Header::MemProfOffset);
  default: // Version7 (when the backwards compatible header was introduced).
    return offsetOf(&Header::HashOffset) + sizeof(Header::HashOffset);
  }
}

} // namespace IndexedInstrProf

} // end namespace llvm<|MERGE_RESOLUTION|>--- conflicted
+++ resolved
@@ -541,7 +541,6 @@
       std::bind(&InstrProfSymtab::addFuncName, this, std::placeholders::_1));
 }
 
-<<<<<<< HEAD
 Error InstrProfSymtab::create(StringRef FuncNameStrings,
                               StringRef VTableNameStrings) {
   if (Error E = readAndDecodeStrings(FuncNameStrings,
@@ -561,13 +560,7 @@
       std::bind(&InstrProfSymtab::addVTableName, this, std::placeholders::_1));
 }
 
-Error InstrProfSymtab::addFuncWithName(Function &F, StringRef PGOFuncName) {
-  if (Error E = addFuncName(PGOFuncName))
-    return E;
-  MD5FuncMap.emplace_back(Function::getGUID(PGOFuncName), &F);
-=======
 StringRef InstrProfSymtab::getCanonicalName(StringRef PGOName) {
->>>>>>> fc0e9c83
   // In ThinLTO, local function may have been promoted to global and have
   // suffix ".llvm." added to the function name. We need to add the
   // stripped function name to the symbol table so that we can find a match
