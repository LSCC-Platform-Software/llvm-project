--- conflicted
+++ resolved
@@ -399,12 +399,10 @@
 
 class getLdStVDataRegisterOperand<RegisterClass RC, bit isTFE> {
   RegisterOperand tfeVDataOp =
-    !if(!eq(RC.Size, 32), AVLdSt_64,
-    !if(!eq(RC.Size, 64), AVLdSt_96,
-    !if(!eq(RC.Size, 96), AVLdSt_128,
-    !if(!eq(RC.Size, 128), AVLdSt_160,
-    RegisterOperand<VReg_1>  // Invalid register.
-    ))));
+    !cond(!eq(RC.Size, 32)  : AVLdSt_64,
+          !eq(RC.Size, 64)  : AVLdSt_96,
+          !eq(RC.Size, 96)  : AVLdSt_128,
+          !eq(RC.Size, 128) : AVLdSt_160);
 
   RegisterOperand ret = !if(isTFE, tfeVDataOp, getLdStRegisterOperand<RC>.ret);
 }
@@ -1166,16 +1164,6 @@
 defm BUFFER_ATOMIC_FCMPSWAP_X2 : MUBUF_Pseudo_Atomics <
   "buffer_atomic_fcmpswap_x2", VReg_128, v2f64, null_frag
 >;
-<<<<<<< HEAD
-defm BUFFER_ATOMIC_FMIN_X2 : MUBUF_Pseudo_Atomics <
-  "buffer_atomic_fmin_x2", VReg_64, f64, null_frag
->;
-defm BUFFER_ATOMIC_FMAX_X2 : MUBUF_Pseudo_Atomics <
-  "buffer_atomic_fmax_x2", VReg_64, f64, null_frag
->;
-
-=======
->>>>>>> 4ae23bcc
 }
 
 let SubtargetPredicate = HasD16LoadStore in {
@@ -1326,6 +1314,9 @@
 
 let SubtargetPredicate = HasBufferFlatGlobalAtomicsF64 in {
   defm BUFFER_ATOMIC_ADD_F64 : MUBUF_Pseudo_Atomics<"buffer_atomic_add_f64", VReg_64, f64>;
+
+  // Note the names can be buffer_atomic_fmin_x2/buffer_atomic_fmax_x2
+  // depending on some subtargets.
   defm BUFFER_ATOMIC_MIN_F64 : MUBUF_Pseudo_Atomics<"buffer_atomic_min_f64", VReg_64, f64>;
   defm BUFFER_ATOMIC_MAX_F64 : MUBUF_Pseudo_Atomics<"buffer_atomic_max_f64", VReg_64, f64>;
 } // End SubtargetPredicate = HasBufferFlatGlobalAtomicsF64
@@ -1427,18 +1418,22 @@
   defm : MUBUF_LoadIntrinsicPat<SIbuffer_load_format_d16, v4i16, "BUFFER_LOAD_FORMAT_D16_XYZW">;
 } // End HasPackedD16VMem.
 
-defm : MUBUF_LoadIntrinsicPat<SIbuffer_load, f32, "BUFFER_LOAD_DWORD">;
-defm : MUBUF_LoadIntrinsicPat<SIbuffer_load, i32, "BUFFER_LOAD_DWORD">;
-defm : MUBUF_LoadIntrinsicPat<SIbuffer_load, v2i16, "BUFFER_LOAD_DWORD">;
-defm : MUBUF_LoadIntrinsicPat<SIbuffer_load, v2f16, "BUFFER_LOAD_DWORD">;
-defm : MUBUF_LoadIntrinsicPat<SIbuffer_load, v2f32, "BUFFER_LOAD_DWORDX2">;
-defm : MUBUF_LoadIntrinsicPat<SIbuffer_load, v2i32, "BUFFER_LOAD_DWORDX2">;
-defm : MUBUF_LoadIntrinsicPat<SIbuffer_load, v4i16, "BUFFER_LOAD_DWORDX2">;
-defm : MUBUF_LoadIntrinsicPat<SIbuffer_load, v4f16, "BUFFER_LOAD_DWORDX2">;
-defm : MUBUF_LoadIntrinsicPat<SIbuffer_load, v3f32, "BUFFER_LOAD_DWORDX3">;
-defm : MUBUF_LoadIntrinsicPat<SIbuffer_load, v3i32, "BUFFER_LOAD_DWORDX3">;
-defm : MUBUF_LoadIntrinsicPat<SIbuffer_load, v4f32, "BUFFER_LOAD_DWORDX4">;
-defm : MUBUF_LoadIntrinsicPat<SIbuffer_load, v4i32, "BUFFER_LOAD_DWORDX4">;
+foreach vt = Reg32Types.types in {
+defm : MUBUF_LoadIntrinsicPat<SIbuffer_load, vt, "BUFFER_LOAD_DWORD">;
+}
+
+foreach vt = Reg64Types.types in {
+defm : MUBUF_LoadIntrinsicPat<SIbuffer_load, vt, "BUFFER_LOAD_DWORDX2">;
+}
+
+foreach vt = Reg96Types.types in {
+defm : MUBUF_LoadIntrinsicPat<SIbuffer_load, vt, "BUFFER_LOAD_DWORDX3">;
+}
+
+foreach vt = Reg128Types.types in {
+defm : MUBUF_LoadIntrinsicPat<SIbuffer_load, vt, "BUFFER_LOAD_DWORDX4">;
+}
+
 defm : MUBUF_LoadIntrinsicPat<SIbuffer_load_byte, i32, "BUFFER_LOAD_SBYTE">;
 defm : MUBUF_LoadIntrinsicPat<SIbuffer_load_short, i32, "BUFFER_LOAD_SSHORT">;
 defm : MUBUF_LoadIntrinsicPat<SIbuffer_load_ubyte, i32, "BUFFER_LOAD_UBYTE">;
@@ -1500,6 +1495,7 @@
 defm : MUBUF_StoreIntrinsicPat<SIbuffer_store_format, f32, "BUFFER_STORE_FORMAT_X">;
 defm : MUBUF_StoreIntrinsicPat<SIbuffer_store_format, i32, "BUFFER_STORE_FORMAT_X">;
 defm : MUBUF_StoreIntrinsicPat<SIbuffer_store_format, v2f32, "BUFFER_STORE_FORMAT_XY">;
+defm : MUBUF_StoreIntrinsicPat<SIbuffer_store_format, v2i32, "BUFFER_STORE_FORMAT_XY">;
 defm : MUBUF_StoreIntrinsicPat<SIbuffer_store_format, v2i32, "BUFFER_STORE_FORMAT_XY">;
 defm : MUBUF_StoreIntrinsicPat<SIbuffer_store_format, v3f32, "BUFFER_STORE_FORMAT_XYZ">;
 defm : MUBUF_StoreIntrinsicPat<SIbuffer_store_format, v3i32, "BUFFER_STORE_FORMAT_XYZ">;
@@ -1527,18 +1523,22 @@
   defm : MUBUF_StoreIntrinsicPat<SIbuffer_store_format_d16, v4i16, "BUFFER_STORE_FORMAT_D16_XYZW">;
 } // End HasPackedD16VMem.
 
-defm : MUBUF_StoreIntrinsicPat<SIbuffer_store, f32, "BUFFER_STORE_DWORD">;
-defm : MUBUF_StoreIntrinsicPat<SIbuffer_store, i32, "BUFFER_STORE_DWORD">;
-defm : MUBUF_StoreIntrinsicPat<SIbuffer_store, v2i16, "BUFFER_STORE_DWORD">;
-defm : MUBUF_StoreIntrinsicPat<SIbuffer_store, v2f16, "BUFFER_STORE_DWORD">;
-defm : MUBUF_StoreIntrinsicPat<SIbuffer_store, v2f32, "BUFFER_STORE_DWORDX2">;
-defm : MUBUF_StoreIntrinsicPat<SIbuffer_store, v2i32, "BUFFER_STORE_DWORDX2">;
-defm : MUBUF_StoreIntrinsicPat<SIbuffer_store, v4i16, "BUFFER_STORE_DWORDX2">;
-defm : MUBUF_StoreIntrinsicPat<SIbuffer_store, v4f16, "BUFFER_STORE_DWORDX2">;
-defm : MUBUF_StoreIntrinsicPat<SIbuffer_store, v3f32, "BUFFER_STORE_DWORDX3">;
-defm : MUBUF_StoreIntrinsicPat<SIbuffer_store, v3i32, "BUFFER_STORE_DWORDX3">;
-defm : MUBUF_StoreIntrinsicPat<SIbuffer_store, v4f32, "BUFFER_STORE_DWORDX4">;
-defm : MUBUF_StoreIntrinsicPat<SIbuffer_store, v4i32, "BUFFER_STORE_DWORDX4">;
+foreach vt = Reg32Types.types in {
+defm : MUBUF_StoreIntrinsicPat<SIbuffer_store, vt, "BUFFER_STORE_DWORD">;
+}
+
+foreach vt = Reg64Types.types in {
+defm : MUBUF_StoreIntrinsicPat<SIbuffer_store, vt, "BUFFER_STORE_DWORDX2">;
+}
+
+foreach vt = Reg96Types.types in {
+defm : MUBUF_StoreIntrinsicPat<SIbuffer_store, vt, "BUFFER_STORE_DWORDX3">;
+}
+
+foreach vt = Reg128Types.types in {
+defm : MUBUF_StoreIntrinsicPat<SIbuffer_store, vt, "BUFFER_STORE_DWORDX4">;
+}
+
 defm : MUBUF_StoreIntrinsicPat<SIbuffer_store_byte, i32, "BUFFER_STORE_BYTE">;
 defm : MUBUF_StoreIntrinsicPat<SIbuffer_store_short, i32, "BUFFER_STORE_SHORT">;
 
@@ -1551,7 +1551,7 @@
 
   defvar Op = !cast<SDPatternOperator>(OpPrefix
                                        # !if(!eq(RtnMode, "ret"), "", "_noret")
-                                       # !if(isIntr, "", "_" # vt.Size));
+                                       # !if(isIntr, "", "_" # vt));
   defvar InstSuffix = !if(!eq(RtnMode, "ret"), "_RTN", "");
 
   let AddedComplexity = !if(!eq(RtnMode, "ret"), 0, 1) in {
@@ -1588,7 +1588,7 @@
 
   defvar Op = !cast<SDPatternOperator>("AMDGPUatomic_cmp_swap_global"
                                        # !if(!eq(RtnMode, "ret"), "", "_noret")
-                                       # "_" # vt.Size);
+                                       # "_" # vt);
   defvar InstSuffix = !if(!eq(RtnMode, "ret"), "_RTN", "");
   defvar data_vt_RC = getVregSrcForVT<data_vt>.ret.RegClass;
 
@@ -1754,10 +1754,6 @@
 }
 
 let SubtargetPredicate = isGFX12Plus in {
-<<<<<<< HEAD
-  defm : SIBufferAtomicPat_Common<"SIbuffer_atomic_fadd_bf16", v2bf16, "BUFFER_ATOMIC_PK_ADD_BF16_VBUFFER">;
-=======
->>>>>>> 4ae23bcc
   defm : SIBufferAtomicPat_Common<"SIbuffer_atomic_cond_sub_u32", i32, "BUFFER_ATOMIC_COND_SUB_U32_VBUFFER", ["ret"]>;
 }
 
@@ -1769,16 +1765,10 @@
   defm : SIBufferAtomicPat<"SIbuffer_atomic_fmin", f32, "BUFFER_ATOMIC_FMIN">;
   defm : SIBufferAtomicPat<"SIbuffer_atomic_fmax", f32, "BUFFER_ATOMIC_FMAX">;
 }
-<<<<<<< HEAD
-let SubtargetPredicate = isGFX6GFX7GFX10 in {
-  defm : SIBufferAtomicPat<"SIbuffer_atomic_fmin", f64, "BUFFER_ATOMIC_FMIN_X2">;
-  defm : SIBufferAtomicPat<"SIbuffer_atomic_fmax", f64, "BUFFER_ATOMIC_FMAX_X2">;
-=======
 
 let SubtargetPredicate = HasAtomicFMinFMaxF64GlobalInsts in {
   defm : SIBufferAtomicPat<"SIbuffer_atomic_fmin", f64, "BUFFER_ATOMIC_MIN_F64">;
   defm : SIBufferAtomicPat<"SIbuffer_atomic_fmax", f64, "BUFFER_ATOMIC_MAX_F64">;
->>>>>>> 4ae23bcc
 }
 
 class NoUseBufferAtomic<SDPatternOperator Op, ValueType vt> : PatFrag <
@@ -2324,6 +2314,12 @@
 // Target-specific instruction encodings.
 //===----------------------------------------------------------------------===//
 
+// Shortcut to default Mnemonic from BUF_Pseudo. Hides the cast to the
+// specific pseudo (bothen in this case) since any of them will work.
+class get_BUF_ps<string name> {
+  string Mnemonic = !cast<BUF_Pseudo>(name # "_OFFSET").Mnemonic;
+}
+
 //===----------------------------------------------------------------------===//
 // Base ENC_MUBUF for GFX6, GFX7, GFX10, GFX11.
 //===----------------------------------------------------------------------===//
@@ -2355,8 +2351,8 @@
   }
 }
 
-class Base_MUBUF_Real_gfx6_gfx7_gfx10<bits<7> op, MUBUF_Pseudo ps, int ef> :
-  Base_MUBUF_Real_gfx6_gfx7_gfx10_gfx11<ps, ef> {
+class Base_MUBUF_Real_gfx6_gfx7_gfx10<bits<7> op, MUBUF_Pseudo ps, int ef, string asmName> :
+  Base_MUBUF_Real_gfx6_gfx7_gfx10_gfx11<ps, ef, asmName> {
   let Inst{12}    = ps.offen;
   let Inst{13}    = ps.idxen;
   let Inst{14}    = !if(ps.has_glc, cpol{CPolBit.GLC}, ps.glc_value);
@@ -2366,9 +2362,10 @@
   let Inst{55}    = ps.tfe;
 }
 
-multiclass MUBUF_Real_gfx10<bits<8> op> {
-  defvar ps = !cast<MUBUF_Pseudo>(NAME);
-  def _gfx10 : Base_MUBUF_Real_gfx6_gfx7_gfx10<op{6-0}, ps, SIEncodingFamily.GFX10> {
+multiclass MUBUF_Real_gfx10<bits<8> op, string psName = NAME,
+                            string asmName = !cast<MUBUF_Pseudo>(psName).Mnemonic> {
+  defvar ps = !cast<MUBUF_Pseudo>(psName);
+  def _gfx10 : Base_MUBUF_Real_gfx6_gfx7_gfx10<op{6-0}, ps, SIEncodingFamily.GFX10, asmName> {
     let Inst{15} = !if(ps.has_dlc, cpol{CPolBit.DLC}, ps.dlc_value);
     let Inst{25} = op{7};
     let AssemblerPredicate = isGFX10Only;
@@ -2376,9 +2373,10 @@
   }
 }
 
-multiclass MUBUF_Real_gfx6_gfx7<bits<8> op> {
-  defvar ps = !cast<MUBUF_Pseudo>(NAME);
-  def _gfx6_gfx7 : Base_MUBUF_Real_gfx6_gfx7_gfx10<op{6-0}, ps, SIEncodingFamily.SI> {
+multiclass MUBUF_Real_gfx6_gfx7<bits<8> op, string psName = NAME,
+                                string asmName = !cast<MUBUF_Pseudo>(psName).Mnemonic> {
+  defvar ps = !cast<MUBUF_Pseudo>(psName);
+  def _gfx6_gfx7 : Base_MUBUF_Real_gfx6_gfx7_gfx10<op{6-0}, ps, SIEncodingFamily.SI, asmName> {
     let Inst{15} = ps.addr64;
     let AssemblerPredicate = isGFX6GFX7;
     let DecoderNamespace = "GFX6GFX7";
@@ -2387,7 +2385,7 @@
 
 multiclass MUBUF_Real_gfx6<bits<8> op> {
   defvar ps = !cast<MUBUF_Pseudo>(NAME);
-  def _gfx6 : Base_MUBUF_Real_gfx6_gfx7_gfx10<op{6-0}, ps, SIEncodingFamily.SI> {
+  def _gfx6 : Base_MUBUF_Real_gfx6_gfx7_gfx10<op{6-0}, ps, SIEncodingFamily.SI, ps.Mnemonic> {
     let Inst{15} = ps.addr64;
     let AssemblerPredicate = isGFX6;
     let DecoderNamespace = "GFX6";
@@ -2396,7 +2394,7 @@
 
 multiclass MUBUF_Real_gfx7<bits<8> op> {
   defvar ps = !cast<MUBUF_Pseudo>(NAME);
-  def _gfx7 : Base_MUBUF_Real_gfx6_gfx7_gfx10<op{6-0}, ps, SIEncodingFamily.SI> {
+  def _gfx7 : Base_MUBUF_Real_gfx6_gfx7_gfx10<op{6-0}, ps, SIEncodingFamily.SI, ps.Mnemonic> {
     let Inst{15} = ps.addr64;
     let AssemblerPredicate = isGFX7Only;
     let DecoderNamespace = "GFX7";
@@ -2473,9 +2471,15 @@
 multiclass VBUFFER_MUBUF_Real_gfx12<bits<8> op, string real_name> {
   defvar ps = !cast<MUBUF_Pseudo>(NAME);
   def _gfx12 : VBUFFER_Real_gfx12<op, ps, real_name> {
-    // Set the last bit of format to 1 to avoid round-trip issues, as some tools
+    // Set the format field to be 1 to avoid round-trip issues, as some tools
     // print BUF_FMT_INVALID for format 0.
-    let Inst{55} = 0b1;
+    let Inst{61-55} = 0b0000001;
+  }
+  // Have a version of the instruction to disassemble to for any other
+  // format field values.
+  def _gfx12_format : VBUFFER_Real<op, ps, real_name> {
+    let AsmVariantName = "NonParsable";
+    let DecoderNamespace = "GFX12";
   }
 }
 
@@ -2490,12 +2494,6 @@
 //===----------------------------------------------------------------------===//
 // MUBUF - GFX11, GFX12.
 //===----------------------------------------------------------------------===//
-
-// Shortcut to default Mnemonic from BUF_Pseudo. Hides the cast to the
-// specific pseudo (bothen in this case) since any of them will work.
-class get_BUF_ps<string name> {
-  string Mnemonic = !cast<BUF_Pseudo>(name # "_BOTHEN").Mnemonic;
-}
 
 // gfx11 instruction that accept both old and new assembler name.
 class Mnem_gfx11_gfx12 <string mnemonic, string real_name> :
@@ -2718,18 +2716,20 @@
     defm _LDS_BOTHEN : MUBUF_Real_gfx10<op>;
   }
 }
-multiclass MUBUF_Real_Atomics_RTN_gfx10<bits<8> op> {
-  defm _BOTHEN_RTN : MUBUF_Real_gfx10<op>;
-  defm _IDXEN_RTN  : MUBUF_Real_gfx10<op>;
-  defm _OFFEN_RTN  : MUBUF_Real_gfx10<op>;
-  defm _OFFSET_RTN : MUBUF_Real_gfx10<op>;
-}
-multiclass MUBUF_Real_Atomics_gfx10<bits<8> op> :
-    MUBUF_Real_Atomics_RTN_gfx10<op> {
-  defm _BOTHEN : MUBUF_Real_gfx10<op>;
-  defm _IDXEN  : MUBUF_Real_gfx10<op>;
-  defm _OFFEN  : MUBUF_Real_gfx10<op>;
-  defm _OFFSET : MUBUF_Real_gfx10<op>;
+multiclass MUBUF_Real_Atomics_RTN_gfx10<bits<8> op, string psName = NAME,
+                                        string asmName = !cast<MUBUF_Pseudo>(psName).Mnemonic> {
+  defm _BOTHEN_RTN : MUBUF_Real_gfx10<op, psName#"_BOTHEN_RTN", asmName>;
+  defm _IDXEN_RTN  : MUBUF_Real_gfx10<op, psName#"_IDXEN_RTN", asmName>;
+  defm _OFFEN_RTN  : MUBUF_Real_gfx10<op, psName#"_OFFEN_RTN", asmName>;
+  defm _OFFSET_RTN : MUBUF_Real_gfx10<op, psName#"_OFFSET_RTN", asmName>;
+}
+multiclass MUBUF_Real_Atomics_gfx10<bits<8> op, string psName = NAME,
+                                    string asmName = get_BUF_ps<psName>.Mnemonic> :
+    MUBUF_Real_Atomics_RTN_gfx10<op, psName, asmName> {
+  defm _BOTHEN : MUBUF_Real_gfx10<op, psName#"_BOTHEN", asmName>;
+  defm _IDXEN  : MUBUF_Real_gfx10<op, psName#"_IDXEN", asmName>;
+  defm _OFFEN  : MUBUF_Real_gfx10<op, psName#"_OFFEN", asmName>;
+  defm _OFFSET : MUBUF_Real_gfx10<op, psName#"_OFFSET", asmName>;
 }
 
 defm BUFFER_STORE_BYTE_D16_HI     : MUBUF_Real_AllAddr_gfx10<0x019>;
@@ -2784,18 +2784,18 @@
     defm _LDS_BOTHEN : MUBUF_Real_gfx6_gfx7<op>;
   }
 }
-multiclass MUBUF_Real_Atomics_gfx6_gfx7<bits<8> op> {
-  defm _ADDR64 : MUBUF_Real_gfx6_gfx7<op>;
-  defm _BOTHEN : MUBUF_Real_gfx6_gfx7<op>;
-  defm _IDXEN  : MUBUF_Real_gfx6_gfx7<op>;
-  defm _OFFEN  : MUBUF_Real_gfx6_gfx7<op>;
-  defm _OFFSET : MUBUF_Real_gfx6_gfx7<op>;
-
-  defm _ADDR64_RTN : MUBUF_Real_gfx6_gfx7<op>;
-  defm _BOTHEN_RTN : MUBUF_Real_gfx6_gfx7<op>;
-  defm _IDXEN_RTN  : MUBUF_Real_gfx6_gfx7<op>;
-  defm _OFFEN_RTN  : MUBUF_Real_gfx6_gfx7<op>;
-  defm _OFFSET_RTN : MUBUF_Real_gfx6_gfx7<op>;
+multiclass MUBUF_Real_Atomics_gfx6_gfx7<bits<8> op, string psName, string asmName> {
+  defm _ADDR64 : MUBUF_Real_gfx6_gfx7<op, psName#"_ADDR64", asmName>;
+  defm _BOTHEN : MUBUF_Real_gfx6_gfx7<op, psName#"_BOTHEN", asmName>;
+  defm _IDXEN  : MUBUF_Real_gfx6_gfx7<op, psName#"_IDXEN", asmName>;
+  defm _OFFEN  : MUBUF_Real_gfx6_gfx7<op, psName#"_OFFEN", asmName>;
+  defm _OFFSET : MUBUF_Real_gfx6_gfx7<op, psName#"_OFFSET", asmName>;
+
+  defm _ADDR64_RTN : MUBUF_Real_gfx6_gfx7<op, psName#"_ADDR64_RTN", asmName>;
+  defm _BOTHEN_RTN : MUBUF_Real_gfx6_gfx7<op, psName#"_BOTHEN_RTN", asmName>;
+  defm _IDXEN_RTN  : MUBUF_Real_gfx6_gfx7<op, psName#"_IDXEN_RTN", asmName>;
+  defm _OFFEN_RTN  : MUBUF_Real_gfx6_gfx7<op, psName#"_OFFEN_RTN", asmName>;
+  defm _OFFSET_RTN : MUBUF_Real_gfx6_gfx7<op, psName#"_OFFSET_RTN", asmName>;
 }
 
 multiclass MUBUF_Real_AllAddr_gfx6_gfx7_gfx10<bits<8> op> :
@@ -2810,8 +2810,10 @@
   defm _TFE : MUBUF_Real_AllAddr_Lds_Helper_gfx6_gfx7_gfx10<op, 1>;
 }
 
-multiclass MUBUF_Real_Atomics_gfx6_gfx7_gfx10<bits<8> op> :
-  MUBUF_Real_Atomics_gfx6_gfx7<op>, MUBUF_Real_Atomics_gfx10<op>;
+multiclass MUBUF_Real_Atomics_gfx6_gfx7_gfx10<bits<8> op, string psName = NAME,
+                                              string asmName = get_BUF_ps<psName>.Mnemonic> :
+  MUBUF_Real_Atomics_gfx6_gfx7<op, psName, asmName>,
+  MUBUF_Real_Atomics_gfx10<op, psName, asmName>;
 
 // FIXME-GFX6: Following instructions are available only on GFX6.
 //defm BUFFER_ATOMIC_RSUB         : MUBUF_Real_Atomics_gfx6 <0x034>;
@@ -2871,8 +2873,8 @@
 defm BUFFER_ATOMIC_DEC_X2      : MUBUF_Real_Atomics_gfx6_gfx7_gfx10<0x05d>;
 // FIXME-GFX7: Need to handle hazard for BUFFER_ATOMIC_FCMPSWAP_X2 on GFX7.
 defm BUFFER_ATOMIC_FCMPSWAP_X2 : MUBUF_Real_Atomics_gfx6_gfx7_gfx10<0x05e>;
-defm BUFFER_ATOMIC_FMIN_X2     : MUBUF_Real_Atomics_gfx6_gfx7_gfx10<0x05f>;
-defm BUFFER_ATOMIC_FMAX_X2     : MUBUF_Real_Atomics_gfx6_gfx7_gfx10<0x060>;
+defm BUFFER_ATOMIC_FMIN_X2     : MUBUF_Real_Atomics_gfx6_gfx7_gfx10<0x05f, "BUFFER_ATOMIC_MIN_F64", "buffer_atomic_fmin_x2">;
+defm BUFFER_ATOMIC_FMAX_X2     : MUBUF_Real_Atomics_gfx6_gfx7_gfx10<0x060, "BUFFER_ATOMIC_MAX_F64", "buffer_atomic_fmax_x2">;
 
 defm BUFFER_ATOMIC_CSUB       : MUBUF_Real_Atomics_gfx10<0x034>;
 
