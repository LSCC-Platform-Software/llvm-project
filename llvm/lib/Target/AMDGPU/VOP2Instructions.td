--- conflicted
+++ resolved
@@ -185,16 +185,9 @@
 multiclass VOP2Inst_t16<string opName,
                         VOPProfile P,
                         SDPatternOperator node = null_frag,
-<<<<<<< HEAD
                         string revOp = opName> {
-  let SubtargetPredicate = NotHasTrue16BitInsts, OtherPredicates = [Has16BitInsts]  in {
+  let OtherPredicates = [Has16BitInsts], True16Predicate = NotHasTrue16BitInsts in {
     defm NAME : VOP2Inst<opName, P, node, revOp>;
-=======
-                        string revOp = opName,
-                        bit GFX9Renamed = 0> {
-  let OtherPredicates = [Has16BitInsts], True16Predicate = NotHasTrue16BitInsts in {
-    defm NAME : VOP2Inst<opName, P, node, revOp, GFX9Renamed>;
->>>>>>> afd47587
   }
   let SubtargetPredicate = UseRealTrue16Insts in {
     defm _t16 : VOP2Inst<opName#"_t16", VOPProfile_True16<P>, node, revOp#"_t16">;
@@ -211,16 +204,9 @@
 multiclass VOP2Inst_e64_t16<string opName,
                         VOPProfile P,
                         SDPatternOperator node = null_frag,
-<<<<<<< HEAD
                         string revOp = opName> {
-  let SubtargetPredicate = NotHasTrue16BitInsts, OtherPredicates = [Has16BitInsts]  in {
+  let OtherPredicates = [Has16BitInsts], True16Predicate = NotHasTrue16BitInsts in {
     defm NAME : VOP2Inst<opName, P, node, revOp>;
-=======
-                        string revOp = opName,
-                        bit GFX9Renamed = 0> {
-  let OtherPredicates = [Has16BitInsts], True16Predicate = NotHasTrue16BitInsts in {
-    defm NAME : VOP2Inst<opName, P, node, revOp, GFX9Renamed>;
->>>>>>> afd47587
   }
   let SubtargetPredicate = HasTrue16BitInsts in {
     defm _t16 : VOP2Inst_e64<opName#"_t16", VOPProfile_Fake16<P>, node, revOp#"_t16">;
