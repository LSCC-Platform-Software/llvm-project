--- conflicted
+++ resolved
@@ -91,10 +91,6 @@
                                             KnownBits &Known, unsigned Depth,
                                             const SimplifyQuery &Q) {
   Use &U = I->getOperandUse(OpNo);
-<<<<<<< HEAD
-  Value *NewVal = SimplifyDemandedUseBits(U.get(), DemandedMask, Known,
-                                          Depth, Q);
-=======
   Value *V = U.get();
   if (isa<Constant>(V)) {
     llvm::computeKnownBits(V, Known, Depth, Q);
@@ -127,7 +123,6 @@
     NewVal =
         SimplifyMultipleUseDemandedBits(VInst, DemandedMask, Known, Depth, Q);
   }
->>>>>>> 76c84e70
   if (!NewVal) return false;
   if (Instruction* OpInst = dyn_cast<Instruction>(U))
     salvageDebugInfo(*OpInst);
@@ -164,11 +159,7 @@
                                                  KnownBits &Known,
                                                  unsigned Depth,
                                                  const SimplifyQuery &Q) {
-<<<<<<< HEAD
-  assert(V != nullptr && "Null pointer of Value???");
-=======
   assert(I != nullptr && "Null pointer of Value???");
->>>>>>> 76c84e70
   assert(Depth <= MaxAnalysisRecursionDepth && "Limit Search Depth");
   uint32_t BitWidth = DemandedMask.getBitWidth();
   Type *VTy = I->getType();
@@ -177,33 +168,6 @@
       Known.getBitWidth() == BitWidth &&
       "Value *V, DemandedMask and Known must have same BitWidth");
 
-<<<<<<< HEAD
-  if (isa<Constant>(V)) {
-    llvm::computeKnownBits(V, Known, Depth, Q);
-    return nullptr;
-  }
-
-  Known.resetAll();
-  if (DemandedMask.isZero()) // Not demanding any bits from V.
-    return UndefValue::get(VTy);
-
-  if (Depth == MaxAnalysisRecursionDepth)
-    return nullptr;
-
-  Instruction *I = dyn_cast<Instruction>(V);
-  if (!I) {
-    llvm::computeKnownBits(V, Known, Depth, Q);
-    return nullptr;        // Only analyze instructions.
-  }
-
-  // If there are multiple uses of this value and we aren't at the root, then
-  // we can't do any simplifications of the operands, because DemandedMask
-  // only reflects the bits demanded by *one* of the users.
-  if (Depth != 0 && !I->hasOneUse())
-    return SimplifyMultipleUseDemandedBits(I, DemandedMask, Known, Depth, Q);
-
-=======
->>>>>>> 76c84e70
   KnownBits LHSKnown(BitWidth), RHSKnown(BitWidth);
 
   // Update flags after simplifying an operand based on the fact that some high
@@ -1142,11 +1106,7 @@
     }
 
     if (!KnownBitsComputed)
-<<<<<<< HEAD
-      llvm::computeKnownBits(V, Known, Depth, Q);
-=======
       llvm::computeKnownBits(I, Known, Depth, Q);
->>>>>>> 76c84e70
     break;
   }
   }
@@ -1165,11 +1125,7 @@
     return Constant::getIntegerValue(VTy, Known.One);
 
   if (VerifyKnownBits) {
-<<<<<<< HEAD
-    KnownBits ReferenceKnown = llvm::computeKnownBits(V, Depth, Q);
-=======
     KnownBits ReferenceKnown = llvm::computeKnownBits(I, Depth, Q);
->>>>>>> 76c84e70
     if (Known != ReferenceKnown) {
       errs() << "Mismatched known bits for " << *I << " in "
              << I->getFunction()->getName() << "\n";
