// RUN: llvm-mc -triple=aarch64 -filetype=obj %s | llvm-objdump -t - | FileCheck %s

.section .text1,"ax"
add w0, w0, w0

.text
add w0, w0, w0
.word 42

<<<<<<< HEAD
// A new text setion should be able to start with a $d
        .section .starts_data,"ax"
        .word 42
=======
.pushsection .data,"aw"
.word 42
.popsection
>>>>>>> 55a7be55

.text
add w1, w1, w1

<<<<<<< HEAD
// Non-text sections do not need the initial $d.
        .section .data,"aw"
        .word 42

        .text
        add w0, w0, w0

// Instructions in error scenarios could cause emission of $x and $d.
        .section .rodata,"a"
        .word 42
        add w0, w0, w0
        .word 42

// With all those constraints, we want:
//   + .text to have $x at 0 and no others
//   + .wibble to have $x at 0
//   + .starts_data to have $d at 0
=======
.section .text1,"ax"
add w1, w1, w1
>>>>>>> 55a7be55

.text
.word 42

<<<<<<< HEAD
// CHECK:      0000000000000000 l .text        0000000000000000 $x.0
// CHECK-NEXT: 0000000000000000 l .wibble      0000000000000000 $x.1
// CHECK-NEXT: 0000000000000000 l .starts_data 0000000000000000 $d.2
// CHECK-NEXT: 0000000000000004 l .rodata      0000000000000000 $x.3
// CHECK-NEXT: 0000000000000008 l .rodata      0000000000000000 $d.4
// CHECK-NOT: ${{[adtx]}}
=======
.section .rodata,"a"
.word 42
add w0, w0, w0

.ident "clang"
.section ".note.GNU-stack","",@progbits

// CHECK:      SYMBOL TABLE:
// CHECK-NEXT: 0000000000000000 l       .text1 0000000000000000 $x.0
// CHECK-NEXT: 0000000000000000 l       .text  0000000000000000 $x.1
// CHECK-NEXT: 0000000000000004 l       .text  0000000000000000 $d.2
// CHECK-NEXT: 0000000000000000 l       .data  0000000000000000 $d.3
// CHECK-NEXT: 0000000000000008 l       .text  0000000000000000 $x.4
// CHECK-NEXT: 000000000000000c l       .text  0000000000000000 $d.5
// CHECK-NEXT: 0000000000000000 l       .rodata        0000000000000000 $d.6
// CHECK-NEXT: 0000000000000004 l       .rodata        0000000000000000 $x.7
// CHECK-NEXT: 0000000000000000 l       .comment       0000000000000000 $d.8
// CHECK-NOT:  {{.}}
>>>>>>> 55a7be55
<|MERGE_RESOLUTION|>--- conflicted
+++ resolved
@@ -7,53 +7,19 @@
 add w0, w0, w0
 .word 42
 
-<<<<<<< HEAD
-// A new text setion should be able to start with a $d
-        .section .starts_data,"ax"
-        .word 42
-=======
 .pushsection .data,"aw"
 .word 42
 .popsection
->>>>>>> 55a7be55
 
 .text
 add w1, w1, w1
 
-<<<<<<< HEAD
-// Non-text sections do not need the initial $d.
-        .section .data,"aw"
-        .word 42
-
-        .text
-        add w0, w0, w0
-
-// Instructions in error scenarios could cause emission of $x and $d.
-        .section .rodata,"a"
-        .word 42
-        add w0, w0, w0
-        .word 42
-
-// With all those constraints, we want:
-//   + .text to have $x at 0 and no others
-//   + .wibble to have $x at 0
-//   + .starts_data to have $d at 0
-=======
 .section .text1,"ax"
 add w1, w1, w1
->>>>>>> 55a7be55
 
 .text
 .word 42
 
-<<<<<<< HEAD
-// CHECK:      0000000000000000 l .text        0000000000000000 $x.0
-// CHECK-NEXT: 0000000000000000 l .wibble      0000000000000000 $x.1
-// CHECK-NEXT: 0000000000000000 l .starts_data 0000000000000000 $d.2
-// CHECK-NEXT: 0000000000000004 l .rodata      0000000000000000 $x.3
-// CHECK-NEXT: 0000000000000008 l .rodata      0000000000000000 $d.4
-// CHECK-NOT: ${{[adtx]}}
-=======
 .section .rodata,"a"
 .word 42
 add w0, w0, w0
@@ -65,11 +31,7 @@
 // CHECK-NEXT: 0000000000000000 l       .text1 0000000000000000 $x.0
 // CHECK-NEXT: 0000000000000000 l       .text  0000000000000000 $x.1
 // CHECK-NEXT: 0000000000000004 l       .text  0000000000000000 $d.2
-// CHECK-NEXT: 0000000000000000 l       .data  0000000000000000 $d.3
-// CHECK-NEXT: 0000000000000008 l       .text  0000000000000000 $x.4
-// CHECK-NEXT: 000000000000000c l       .text  0000000000000000 $d.5
-// CHECK-NEXT: 0000000000000000 l       .rodata        0000000000000000 $d.6
-// CHECK-NEXT: 0000000000000004 l       .rodata        0000000000000000 $x.7
-// CHECK-NEXT: 0000000000000000 l       .comment       0000000000000000 $d.8
-// CHECK-NOT:  {{.}}
->>>>>>> 55a7be55
+// CHECK-NEXT: 0000000000000008 l       .text  0000000000000000 $x.3
+// CHECK-NEXT: 000000000000000c l       .text  0000000000000000 $d.4
+// CHECK-NEXT: 0000000000000004 l       .rodata        0000000000000000 $x.5
+// CHECK-NOT:  {{.}}