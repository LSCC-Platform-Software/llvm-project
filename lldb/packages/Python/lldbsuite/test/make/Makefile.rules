#----------------------------------------------------------------------
# Clients fill in the source files to build
#----------------------------------------------------------------------
# C_SOURCES := main.c
# CXX_SOURCES :=
# OBJC_SOURCES :=
# OBJCXX_SOURCES :=
# DYLIB_C_SOURCES :=
# DYLIB_OBJC_SOURCES :=
# DYLIB_CXX_SOURCES :=
#
# Specifying DYLIB_ONLY has the effect of building dylib only, skipping
# the building of the a.out executable program.  For example,
# DYLIB_ONLY := YES
#
# Specifying FRAMEWORK and its variants has the effect of building a NeXT-style
# framework.
# FRAMEWORK := "Foo"
# FRAMEWORK_HEADERS := "Foo.h"
# FRAMEWORK_MODULES := "module.modulemap"
#
# Also might be of interest:
# FRAMEWORK_INCLUDES (Darwin only) :=
# CFLAGS_EXTRAS :=
# LD_EXTRAS :=
# SPLIT_DEBUG_SYMBOLS := YES
# CROSS_COMPILE :=
# USE_PRIVATE_MODULE_CACHE := YES

# Uncomment line below for debugging shell commands
# SHELL = /bin/sh -x

# Suppress built-in suffix rules. We explicitly define rules for %.o.
.SUFFIXES:

SRCDIR := $(shell dirname $(firstword $(MAKEFILE_LIST)))
BUILDDIR := $(shell pwd)
MAKEFILE_RULES := $(lastword $(MAKEFILE_LIST))
THIS_FILE_DIR := $(shell dirname $(MAKEFILE_RULES))
LLDB_BASE_DIR := $(THIS_FILE_DIR)/../../../../../

# The test harness invokes the test Makefiles with an explicit 'all'
# target, but its handy to be able to recursively call this Makefile
# without specifying a goal. You almost certainly want to build 'all',
# and not only the first target defined in this file (which might vary
# according to variable values).
.DEFAULT_GOAL := all

#----------------------------------------------------------------------
<<<<<<< HEAD
# If OS is not defined, use 'uname -s' to determine the OS name.
#
# GNUWin32 uname gives "windows32" or "server version windows32" while
# some versions of MSYS uname return "MSYS_NT*", but most environments
# standardize on "Windows_NT", so we'll make it consistent here. 
# When running tests from Visual Studio, the environment variable isn't
# inherited all the way down to the process spawned for make.
#----------------------------------------------------------------------
ifeq "$(HOST_OS)" ""
  HOST_OS := $(shell uname -s)
endif

ifneq (,$(findstring windows32,$(HOST_OS)))
	HOST_OS := Windows_NT
endif

ifneq (,$(findstring MSYS_NT,$(HOST_OS)))
	HOST_OS := Windows_NT
endif

ifeq "$(OS)" ""
	OS := $(HOST_OS)
endif

#----------------------------------------------------------------------
=======
>>>>>>> 49ef0a8d
# If OS is Windows, force SHELL to be cmd
#
# Some versions of make on Windows will search for other shells such as
# C:\cygwin\bin\sh.exe. This shell fails for numerous different reasons
# so default to using cmd.exe.
# Also reset BUILDDIR value because "pwd" returns cygwin or msys path
# which needs to be converted to windows path.
#----------------------------------------------------------------------
ifeq "$(HOST_OS)" "Windows_NT"
	# MinGW make gets $(windir) variable if launched from cmd.exe
	# and $(WINDIR) if launched from MSYS2.
	SHELL := $(or $(windir),$(WINDIR),C:\WINDOWS)\system32\cmd.exe
	BUILDDIR := $(shell echo %cd%)
endif

#----------------------------------------------------------------------
# If the OS is Windows use double-quotes in commands
#
# For other operating systems, single-quotes work fine, but on Windows
# we strictly required double-quotes
#----------------------------------------------------------------------
ifeq "$(HOST_OS)" "Windows_NT"
	QUOTE = "
	FIXUP_SYNTAX_HIGHLIGHTING_IN_MY_EDITOR = "
else
	QUOTE = '
	FIXUP_SYNTAX_HIGHLIGHTING_IN_MY_EDITOR = '
endif

#----------------------------------------------------------------------
# If TRIPLE is not defined try to set the ARCH, CC, CFLAGS, and more
# from the triple alone
#----------------------------------------------------------------------
ARCH_CFLAGS :=
ifeq "$(OS)" "Android"
	include $(THIS_FILE_DIR)/Android.rules
endif

#----------------------------------------------------------------------
# If ARCH is not defined, default to x86_64.
#----------------------------------------------------------------------
ifeq "$(ARCH)" ""
ifeq "$(OS)" "Windows_NT"
	ARCH = x86
else
	ARCH = x86_64
endif
endif

#----------------------------------------------------------------------
# CC defaults to clang.
#
# If you change the defaults of CC, be sure to also change it in the file
# test/builders/builder_base.py, which provides a Python way to return the
# value of the make variable CC -- getCompiler().
#
# See also these functions:
#   o cxx_compiler
#   o cxx_linker
#----------------------------------------------------------------------
ifeq "$(CC)" ""
$(error "C compiler is not specified. Please run tests through lldb-dotest or lit")
endif

#----------------------------------------------------------------------
# Handle SDKROOT on Darwin
#----------------------------------------------------------------------

ifeq "$(OS)" "Darwin"
    ifeq "$(SDKROOT)" ""
	# We haven't otherwise set the SDKROOT, so set it now to macosx
	SDKROOT := $(shell xcrun --sdk macosx --show-sdk-path)
    endif
endif

#----------------------------------------------------------------------
# ARCHFLAG is the flag used to tell the compiler which architecture
# to compile for. The default is the flag that clang accepts.
#----------------------------------------------------------------------
ARCHFLAG ?= -arch

#----------------------------------------------------------------------
# Change any build/tool options needed
#----------------------------------------------------------------------
ifeq "$(OS)" "Darwin"
	DS := $(DSYMUTIL)
	DSFLAGS := $(DSFLAGS_EXTRAS)
	DSYM = $(EXE).dSYM
	AR := $(CROSS_COMPILE)libtool
	ARFLAGS := -static -o
else
	AR := $(CROSS_COMPILE)ar
	# On non-Apple platforms, -arch becomes -m
	ARCHFLAG := -m

	# i386, i686, x86 -> 32
	# amd64, x86_64, x64 -> 64
	ifeq "$(ARCH)" "amd64"
		override ARCH := $(subst amd64,64,$(ARCH))
	endif
	ifeq "$(ARCH)" "x86_64"
		override ARCH := $(subst x86_64,64,$(ARCH))
	endif
	ifeq "$(ARCH)" "x64"
		override ARCH := $(subst x64,64,$(ARCH))
	endif
	ifeq "$(ARCH)" "x86"
		override ARCH := $(subst x86,32,$(ARCH))
	endif
	ifeq "$(ARCH)" "i386"
		override ARCH := $(subst i386,32,$(ARCH))
	endif
	ifeq "$(ARCH)" "i686"
		override ARCH := $(subst i686,32,$(ARCH))
	endif
	ifeq "$(ARCH)" "powerpc"
		override ARCH := $(subst powerpc,32,$(ARCH))
	endif
	ifeq "$(ARCH)" "powerpc64"
		override ARCH := $(subst powerpc64,64,$(ARCH))
	endif
	ifeq "$(ARCH)" "powerpc64le"
		override ARCH := $(subst powerpc64le,64,$(ARCH))
	endif
	ifeq "$(ARCH)" "aarch64"
		override ARCH :=
		override ARCHFLAG :=
	endif
	ifeq "$(findstring arm,$(ARCH))" "arm"
		override ARCH :=
		override ARCHFLAG :=
	endif
	ifeq "$(ARCH)" "s390x"
		override ARCH :=
		override ARCHFLAG :=
	endif
	ifeq "$(findstring mips,$(ARCH))" "mips"
		override ARCHFLAG := -
	endif

	ifeq "$(SPLIT_DEBUG_SYMBOLS)" "YES"
		DSYM = $(EXE).debug
	endif
endif

LIMIT_DEBUG_INFO_FLAGS =
NO_LIMIT_DEBUG_INFO_FLAGS =
MODULE_DEBUG_INFO_FLAGS =
ifneq (,$(findstring clang,$(CC)))
   LIMIT_DEBUG_INFO_FLAGS += -flimit-debug-info
   NO_LIMIT_DEBUG_INFO_FLAGS += -fno-limit-debug-info
   MODULE_DEBUG_INFO_FLAGS += -gmodules
endif

# If the OS is Windows, we need to pass -gdwarf to clang, otherwise it will build
# with codeview by default but all the tests rely on dwarf.
ifeq "$(OS)" "Windows_NT"
	DEBUG_INFO_FLAG ?= -gdwarf
endif

DEBUG_INFO_FLAG ?= -g

CFLAGS ?= $(DEBUG_INFO_FLAG) -O0

ifeq "$(OS)" "Darwin"
	ifneq "$(SDKROOT)" ""
		CFLAGS += -isysroot "$(SDKROOT)"
	endif
endif

ifeq "$(OS)" "Darwin"
	CFLAGS += $(ARCHFLAG) $(ARCH) $(FRAMEWORK_INCLUDES)
else
	CFLAGS += $(ARCHFLAG)$(ARCH)
endif
CFLAGS += -I$(LLDB_BASE_DIR)include -I$(LLDB_OBJ_ROOT)/include

CFLAGS += -I$(SRCDIR) -I$(THIS_FILE_DIR)

ifndef NO_TEST_COMMON_H
  CFLAGS += -include $(THIS_FILE_DIR)/test_common.h
endif

CFLAGS += $(NO_LIMIT_DEBUG_INFO_FLAGS) $(ARCH_CFLAGS)

# Use this one if you want to build one part of the result without debug information:
ifeq "$(OS)" "Darwin"
	CFLAGS_NO_DEBUG = -O0 $(ARCHFLAG) $(ARCH) $(FRAMEWORK_INCLUDES) $(ARCH_CFLAGS) $(CFLAGS_EXTRAS) -isysroot "$(SDKROOT)"
else
	CFLAGS_NO_DEBUG = -O0 $(ARCHFLAG)$(ARCH) $(FRAMEWORK_INCLUDES) $(ARCH_CFLAGS) $(CFLAGS_EXTRAS)
endif

ifeq "$(MAKE_DWO)" "YES"
	CFLAGS += -gsplit-dwarf
endif

ifeq "$(USE_PRIVATE_MODULE_CACHE)" "YES"
THE_CLANG_MODULE_CACHE_DIR := $(BUILDDIR)/private-module-cache
else
THE_CLANG_MODULE_CACHE_DIR := $(CLANG_MODULE_CACHE_DIR)
endif

MODULE_BASE_FLAGS := -fmodules -gmodules -fmodules-cache-path=$(THE_CLANG_MODULE_CACHE_DIR)
MANDATORY_MODULE_BUILD_CFLAGS := $(MODULE_BASE_FLAGS) -gmodules
# Build flags for building with C++ modules.
# -glldb is necessary for emitting information about what modules were imported.
MANDATORY_CXXMODULE_BUILD_CFLAGS := $(MODULE_BASE_FLAGS) -fcxx-modules -glldb

ifeq "$(OS)" "Darwin"
	MANDATORY_MODULE_BUILD_CFLAGS += -fcxx-modules
endif

ifeq "$(MAKE_GMODULES)" "YES"
	CFLAGS += $(MANDATORY_MODULE_BUILD_CFLAGS)
	CXXFLAGS += $(MANDATORY_MODULE_BUILD_CFLAGS)
endif

CFLAGS += $(CFLAGS_EXTRAS)
CXXFLAGS += -std=c++11 $(CFLAGS) $(ARCH_CXXFLAGS)
LD = $(CC)
LDFLAGS ?= $(CFLAGS)
LDFLAGS += $(LD_EXTRAS) $(ARCH_LDFLAGS)
ifeq (,$(filter $(OS), Windows_NT Android Darwin))
	ifneq (,$(filter YES,$(ENABLE_THREADS)))
		LDFLAGS += -pthread
	endif
endif
OBJECTS =
EXE ?= a.out

ifneq "$(FRAMEWORK)" ""
	DYLIB_NAME ?= $(FRAMEWORK).framework/Versions/A/$(FRAMEWORK)
	DYLIB_FILENAME ?= $(FRAMEWORK).framework/Versions/A/$(FRAMEWORK)
endif

ifneq "$(DYLIB_NAME)" ""
	ifeq "$(OS)" "Darwin"
		ifneq "$(FRAMEWORK)" ""
			DYLIB_INSTALL_NAME ?= @executable_path/$(FRAMEWORK).framework/Versions/A/$(FRAMEWORK)
		else
			DYLIB_FILENAME = lib$(DYLIB_NAME).dylib
			DYLIB_INSTALL_NAME ?= @executable_path/$(DYLIB_FILENAME)
		endif
	else ifeq "$(OS)" "Windows_NT"
		DYLIB_FILENAME = $(DYLIB_NAME).dll
	else
		DYLIB_FILENAME = lib$(DYLIB_NAME).so
	endif
endif

# Function that returns the counterpart C++ compiler, given $(CC) as arg.
cxx_compiler_notdir = $(if $(findstring icc,$(1)), \
			$(subst icc,icpc,$(1)), \
			$(if $(findstring llvm-gcc,$(1)), \
				$(subst llvm-gcc,llvm-g++,$(1)), \
				$(if $(findstring gcc,$(1)), \
					$(subst gcc,g++,$(1)), \
					$(subst cc,c++,$(1)))))
cxx_compiler = $(if $(findstring /,$(1)),$(join $(dir $(1)), $(call cxx_compiler_notdir,$(notdir $(1)))),$(call cxx_compiler_notdir,$(1)))

# Function that returns the C++ linker, given $(CC) as arg.
cxx_linker_notdir = $(if $(findstring icc,$(1)), \
			$(subst icc,icpc,$(1)), \
			$(if $(findstring llvm-gcc,$(1)), \
				$(subst llvm-gcc,llvm-g++,$(1)), \
				$(if $(findstring gcc,$(1)), \
					$(subst gcc,g++,$(1)), \
					$(subst cc,c++,$(1)))))
cxx_linker = $(if $(findstring /,$(1)),$(join $(dir $(1)), $(call cxx_linker_notdir,$(notdir $(1)))),$(call cxx_linker_notdir,$(1)))

ifneq "$(OS)" "Darwin"
	CLANG_OR_GCC := $(strip $(if $(findstring clang,$(CC)), \
				$(findstring clang,$(CC)), \
				$(if $(findstring gcc,$(CC)), \
					$(findstring gcc,$(CC)), \
					cc)))

	CC_LASTWORD := $(strip $(lastword $(subst -, ,$(CC))))

	replace_with = $(strip $(if $(findstring $(3),$(CC_LASTWORD)), \
			$(subst $(3),$(1),$(2)), \
			$(subst $(3),$(1),$(subst -$(CC_LASTWORD),,$(2)))))

	ifeq "$(notdir $(CC))" "$(CC)"
		replace_cc_with = $(call replace_with,$(1),$(CC),$(CLANG_OR_GCC))
	else
		replace_cc_with = $(join $(dir $(CC)),$(call replace_with,$(1),$(notdir $(CC)),$(CLANG_OR_GCC)))
	endif

	OBJCOPY ?= $(call replace_cc_with,objcopy)
	ARCHIVER ?= $(call replace_cc_with,ar)
	override AR = $(ARCHIVER)
endif

ifdef PIE
	LDFLAGS += -pie
endif

#----------------------------------------------------------------------
# Windows specific options
#----------------------------------------------------------------------
ifeq "$(OS)" "Windows_NT"
	ifneq (,$(findstring clang,$(CC)))
		# Clang for Windows doesn't support C++ Exceptions
		CXXFLAGS += -fno-exceptions
		CXXFLAGS += -D_HAS_EXCEPTIONS=0

		# MSVC 2015 or higher is required, which depends on c++14, so
		# append these values unconditionally.
		CXXFLAGS += -fms-compatibility-version=19.0
		CXXFLAGS += -std=c++14

		# The MSVC linker doesn't understand long section names
		# generated by the clang compiler.
		LDFLAGS += -fuse-ld=lld
	endif
endif

#----------------------------------------------------------------------
# C++ standard library options
#----------------------------------------------------------------------
ifneq ($(and $(USE_LIBSTDCPP), $(USE_LIBCPP)),)
	$(error Libcxx and Libstdc++ cannot be used together)
endif

ifeq (1, $(USE_SYSTEM_STDLIB))
	ifneq ($(or $(USE_LIBSTDCPP), $(USE_LIBCPP)),)
		$(error Cannot use system's standard library and a custom standard library together)
	endif
endif

ifeq (1,$(USE_LIBSTDCPP))
	# Clang requires an extra flag: -stdlib=libstdc++
	ifneq (,$(findstring clang,$(CC)))
		CXXFLAGS += -stdlib=libstdc++
		LDFLAGS += -stdlib=libstdc++
	endif
endif

ifeq (1,$(USE_LIBCPP))
	ifneq ($(and $(LIBCPP_INCLUDE_DIR), $(LIBCPP_LIBRARY_DIR)),)
		CXXFLAGS += -nostdlib++ -nostdinc++ -cxx-isystem $(LIBCPP_INCLUDE_DIR)
		ifneq "$(LIBCPP_INCLUDE_TARGET_DIR)" ""
				CXXFLAGS += -cxx-isystem $(LIBCPP_INCLUDE_TARGET_DIR)
		endif
		LDFLAGS += -L$(LIBCPP_LIBRARY_DIR) -Wl,-rpath,$(LIBCPP_LIBRARY_DIR) -lc++
	else
		ifeq "$(OS)" "Android"
				# Nothing to do, this is already handled in
				# Android.rules.
		else
				CXXFLAGS += -stdlib=libc++
				LDFLAGS += -stdlib=libc++
		endif
		ifneq (,$(filter $(OS), FreeBSD Linux NetBSD))
				ifneq (,$(LLVM_LIBS_DIR))
				LDFLAGS += -Wl,-rpath,$(LLVM_LIBS_DIR)
				endif
		endif
	endif
endif

ifeq (1, $(USE_SYSTEM_STDLIB))
    ifeq "$(OS)" "Darwin"
        ifeq "$(SDKROOT)" ""
             $(error "SDKROOT must be set on Darwin to use the system libcxx")
        endif
        CXXFLAGS += -nostdlib++ -nostdinc++ -cxx-isystem $(SDKROOT)/usr/include/c++/v1
        LDFLAGS += -L$(SDKROOT)/usr/lib -Wl,-rpath,$(SDKROOT)/usr/lib -lc++
    endif
endif

# If no explicit request was made, but we have paths to a custom libcxx, use
# them.
ifeq ($(or $(USE_LIBSTDCPP), $(USE_LIBCPP), $(USE_SYSTEM_STDLIB)),)
	ifneq ($(and $(LIBCPP_INCLUDE_DIR), $(LIBCPP_LIBRARY_DIR)),)
		CXXFLAGS += -nostdlib++ -nostdinc++ -cxx-isystem $(LIBCPP_INCLUDE_DIR)
		ifneq "$(LIBCPP_INCLUDE_TARGET_DIR)" ""
				CXXFLAGS += -cxx-isystem $(LIBCPP_INCLUDE_TARGET_DIR)
		endif
		LDFLAGS += -L$(LIBCPP_LIBRARY_DIR) -Wl,-rpath,$(LIBCPP_LIBRARY_DIR) -lc++
	endif
endif

#----------------------------------------------------------------------
# Additional system libraries
#----------------------------------------------------------------------
ifeq (1,$(USE_LIBDL))
	ifeq (,$(filter $(OS), NetBSD Windows_NT))
		LDFLAGS += -ldl
	endif
endif

CXXFLAGS += $(CXXFLAGS_EXTRAS)

#----------------------------------------------------------------------
# dylib settings
#----------------------------------------------------------------------

DYLIB_OBJECTS +=$(strip $(DYLIB_C_SOURCES:.c=.o))
DYLIB_OBJECTS +=$(strip $(DYLIB_OBJC_SOURCES:.m=.o))
ifneq "$(strip $(DYLIB_CXX_SOURCES))" ""
	DYLIB_OBJECTS +=$(strip $(patsubst %.mm, %.o, $(DYLIB_CXX_SOURCES:.cpp=.o)))
	CXX = $(call cxx_compiler,$(CC))
	LD = $(call cxx_linker,$(CC))
endif

#----------------------------------------------------------------------
# Check if we have a precompiled header
#----------------------------------------------------------------------
ifneq "$(strip $(PCH_CXX_SOURCE))" ""
	PCH_OUTPUT = $(PCH_CXX_SOURCE:.h=.h.pch)
	PCHFLAGS = -include $(PCH_CXX_SOURCE)
endif

#----------------------------------------------------------------------
# Check if we have any C source files
#----------------------------------------------------------------------
ifneq "$(strip $(C_SOURCES))" ""
	OBJECTS +=$(strip $(C_SOURCES:.c=.o))
endif

#----------------------------------------------------------------------
# Check if we have any C++ source files
#----------------------------------------------------------------------
ifneq "$(strip $(CXX_SOURCES))" ""
	OBJECTS +=$(strip $(CXX_SOURCES:.cpp=.o))
	CXX = $(call cxx_compiler,$(CC))
	LD = $(call cxx_linker,$(CC))
endif

#----------------------------------------------------------------------
# Check if we have any ObjC source files
#----------------------------------------------------------------------
ifneq "$(strip $(OBJC_SOURCES))" ""
	OBJECTS +=$(strip $(OBJC_SOURCES:.m=.o))
	LDFLAGS +=-lobjc
endif

#----------------------------------------------------------------------
# Check if we have any ObjC++ source files
#----------------------------------------------------------------------
ifneq "$(strip $(OBJCXX_SOURCES))" ""
	OBJECTS +=$(strip $(OBJCXX_SOURCES:.mm=.o))
	CXX = $(call cxx_compiler,$(CC))
	LD = $(call cxx_linker,$(CC))
	ifeq "$(findstring lobjc,$(LDFLAGS))" ""
		LDFLAGS +=-lobjc
	endif
endif

ifeq ($(findstring clang, $(CXX)), clang)
	CXXFLAGS += --driver-mode=g++
endif

ifneq "$(CXX)" ""
	ifeq ($(findstring clang, $(LD)), clang)
		LDFLAGS += --driver-mode=g++
	endif
endif

#----------------------------------------------------------------------
# DYLIB_ONLY variable can be used to skip the building of a.out.
# See the sections below regarding dSYM file as well as the building of
# EXE from all the objects.
#----------------------------------------------------------------------

#----------------------------------------------------------------------
# Compile the executable from all the objects.
#----------------------------------------------------------------------
ifneq "$(DYLIB_NAME)" ""
ifeq "$(DYLIB_ONLY)" ""
$(EXE) : $(OBJECTS) $(DYLIB_FILENAME)
	$(LD) $(OBJECTS) -L. -l$(DYLIB_NAME) $(LDFLAGS) -o "$(EXE)"
ifneq "$(CODESIGN)" ""
	$(CODESIGN) -s - "$(EXE)"
endif
else
EXE = $(DYLIB_FILENAME)
endif
else
$(EXE) : $(OBJECTS)
	$(LD) $(OBJECTS) $(LDFLAGS) -o "$(EXE)"
ifneq "$(CODESIGN)" ""
	$(CODESIGN) -s - "$(EXE)"
endif
endif

#----------------------------------------------------------------------
# Make the dSYM file from the executable if $(MAKE_DSYM) != "NO"
#----------------------------------------------------------------------
$(DSYM) : $(EXE)
ifeq "$(OS)" "Darwin"
ifneq "$(MAKE_DSYM)" "NO"
	"$(DS)" $(DSFLAGS) -o "$(DSYM)" "$(EXE)"
else
endif
else
ifeq "$(SPLIT_DEBUG_SYMBOLS)" "YES"
	$(OBJCOPY) --only-keep-debug "$(EXE)" "$(DSYM)"
	$(OBJCOPY) --strip-debug --add-gnu-debuglink="$(DSYM)" "$(EXE)" "$(EXE)"
endif
endif

#----------------------------------------------------------------------
# Make the dylib
#----------------------------------------------------------------------
$(DYLIB_OBJECTS) : CFLAGS += -DCOMPILING_LLDB_TEST_DLL

ifneq "$(OS)" "Windows_NT"
$(DYLIB_OBJECTS) : CFLAGS += -fPIC
$(DYLIB_OBJECTS) : CXXFLAGS += -fPIC
endif

$(DYLIB_FILENAME) : $(DYLIB_OBJECTS)
ifeq "$(OS)" "Darwin"
ifneq "$(FRAMEWORK)" ""
	mkdir -p $(FRAMEWORK).framework/Versions/A/Headers
	mkdir -p $(FRAMEWORK).framework/Versions/A/Modules
	mkdir -p $(FRAMEWORK).framework/Versions/A/Resources
ifneq "$(FRAMEWORK_MODULES)" ""
	cp -r $(FRAMEWORK_MODULES) $(FRAMEWORK).framework/Versions/A/Modules
endif
ifneq "$(FRAMEWORK_HEADERS)" ""
	cp -r $(FRAMEWORK_HEADERS) $(FRAMEWORK).framework/Versions/A/Headers
endif
	(cd $(FRAMEWORK).framework/Versions; ln -sf A Current)
	(cd $(FRAMEWORK).framework/; ln -sf Versions/A/Headers Headers)
	(cd $(FRAMEWORK).framework/; ln -sf Versions/A/Modules Modules)
	(cd $(FRAMEWORK).framework/; ln -sf Versions/A/Resources Resources)
	(cd $(FRAMEWORK).framework/; ln -sf Versions/A/$(FRAMEWORK) $(FRAMEWORK))
endif
	$(LD) $(DYLIB_OBJECTS) $(LDFLAGS) -install_name "$(DYLIB_INSTALL_NAME)" -dynamiclib -o "$(DYLIB_FILENAME)"
ifneq "$(CODESIGN)" ""
	$(CODESIGN) -s - "$(DYLIB_FILENAME)"
endif
ifneq "$(MAKE_DSYM)" "NO"
ifneq "$(DS)" ""
	"$(DS)" $(DSFLAGS) "$(DYLIB_FILENAME)"
endif
endif
else
	$(LD) $(DYLIB_OBJECTS) $(LDFLAGS) -shared -o "$(DYLIB_FILENAME)"
ifeq "$(SPLIT_DEBUG_SYMBOLS)" "YES"
	$(OBJCOPY) --only-keep-debug "$(DYLIB_FILENAME)" "$(DYLIB_FILENAME).debug"
	$(OBJCOPY) --strip-debug --add-gnu-debuglink="$(DYLIB_FILENAME).debug" "$(DYLIB_FILENAME)" "$(DYLIB_FILENAME)"
endif
endif

#----------------------------------------------------------------------
# Make the precompiled header and compile C++ sources against it
#----------------------------------------------------------------------

ifneq "$(PCH_OUTPUT)" ""
$(PCH_OUTPUT) : $(PCH_CXX_SOURCE)
	$(CXX) $(CXXFLAGS) -x c++-header -o $@ $<
endif

%.o: %.c %.d
	$(CC) $(CFLAGS) -MT $@ -MD -MP -MF $*.d -c -o $@ $<

%.o: %.cpp %.d $(PCH_OUTPUT)
	$(CXX) $(PCHFLAGS) $(CXXFLAGS) -MT $@ -MD -MP -MF $*.d -c -o $@ $<

%.o: %.m %.d
	$(CC) $(CFLAGS) -MT $@ -MD -MP -MF $*.d -c -o $@ $<

%.o: %.mm %.d
	$(CXX) $(CXXFLAGS) -MT $@ -MD -MP -MF $*.d -c -o $@ $<

#----------------------------------------------------------------------
# Automatic variables based on items already entered. Below we create
# an object's lists from the list of sources by replacing all entries
# that end with .c with .o, and we also create a list of prerequisite
# files by replacing all .c files with .d.
#----------------------------------------------------------------------
PREREQS := $(OBJECTS:.o=.d)
DWOS := $(OBJECTS:.o=.dwo)
ifneq "$(DYLIB_NAME)" ""
	DYLIB_PREREQS := $(DYLIB_OBJECTS:.o=.d)
	DYLIB_DWOS := $(DYLIB_OBJECTS:.o=.dwo)
endif

# Don't error if a .d file is deleted.
$(PREREQS) $(DYLIB_PREREQS): ;

#----------------------------------------------------------------------
# Include all of the makefiles for each source file so we don't have
# to manually track all of the prerequisites for each source file.
#----------------------------------------------------------------------
include $(wildcard $(PREREQS) $(DYLIB_PREREQS))

.PHONY: clean
dsym:	$(DSYM)
all:	$(EXE) $(DSYM)
clean::
ifeq "$(findstring lldb-test-build.noindex, $(BUILDDIR))" ""
	$(error Trying to invoke the clean rule, but not using the default build tree layout)
else
	$(RM) -r $(wildcard $(BUILDDIR)/*)
endif

#----------------------------------------------------------------------
# From http://blog.melski.net/tag/debugging-makefiles/
#
# Usage: make print-CC print-CXX print-LD
#----------------------------------------------------------------------
print-%:
	@echo '$*=$($*)'
	@echo '  origin = $(origin $*)'
	@echo '  flavor = $(flavor $*)'
	@echo '   value = $(value  $*)'

### Local Variables: ###
### mode:makefile ###
### End: ###<|MERGE_RESOLUTION|>--- conflicted
+++ resolved
@@ -47,34 +47,6 @@
 .DEFAULT_GOAL := all
 
 #----------------------------------------------------------------------
-<<<<<<< HEAD
-# If OS is not defined, use 'uname -s' to determine the OS name.
-#
-# GNUWin32 uname gives "windows32" or "server version windows32" while
-# some versions of MSYS uname return "MSYS_NT*", but most environments
-# standardize on "Windows_NT", so we'll make it consistent here. 
-# When running tests from Visual Studio, the environment variable isn't
-# inherited all the way down to the process spawned for make.
-#----------------------------------------------------------------------
-ifeq "$(HOST_OS)" ""
-  HOST_OS := $(shell uname -s)
-endif
-
-ifneq (,$(findstring windows32,$(HOST_OS)))
-	HOST_OS := Windows_NT
-endif
-
-ifneq (,$(findstring MSYS_NT,$(HOST_OS)))
-	HOST_OS := Windows_NT
-endif
-
-ifeq "$(OS)" ""
-	OS := $(HOST_OS)
-endif
-
-#----------------------------------------------------------------------
-=======
->>>>>>> 49ef0a8d
 # If OS is Windows, force SHELL to be cmd
 #
 # Some versions of make on Windows will search for other shells such as
