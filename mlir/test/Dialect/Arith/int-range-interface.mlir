// RUN: mlir-opt -test-int-range-inference -canonicalize %s | FileCheck %s

// CHECK-LABEL: func @add_min_max
// CHECK: %[[c3:.*]] = arith.constant 3 : index
// CHECK: return %[[c3]]
func.func @add_min_max(%a: index, %b: index) -> index {
    %c1 = arith.constant 1 : index
    %c2 = arith.constant 2 : index
    %0 = arith.minsi %a, %c1 : index
    %1 = arith.maxsi %0, %c1 : index
    %2 = arith.minui %b, %c2 : index
    %3 = arith.maxui %2, %c2 : index
    %4 = arith.addi %1, %3 : index
    func.return %4 : index
}

// CHECK-LABEL: func @add_lower_bound
// CHECK: %[[sge:.*]] = arith.cmpi sge
// CHECK: return %[[sge]]
func.func @add_lower_bound(%a : i32, %b : i32) -> i1 {
    %c1 = arith.constant 1 : i32
    %c2 = arith.constant 2 : i32
    %0 = arith.maxsi %a, %c1 : i32
    %1 = arith.maxsi %b, %c1 : i32
    %2 = arith.addi %0, %1 : i32
    %3 = arith.cmpi sge, %2, %c2 : i32
    %4 = arith.cmpi uge, %2, %c2 : i32
    %5 = arith.andi %3, %4 : i1
    func.return %5 : i1
}

// CHECK-LABEL: func @sub_signed_vs_unsigned
// CHECK-NOT: arith.cmpi sle
// CHECK: %[[unsigned:.*]] = arith.cmpi ule
// CHECK: return %[[unsigned]] : i1
func.func @sub_signed_vs_unsigned(%v : i64) -> i1 {
    %c0 = arith.constant 0 : i64
    %c2 = arith.constant 2 : i64
    %c-5 = arith.constant -5 : i64
    %0 = arith.minsi %v, %c2 : i64
    %1 = arith.maxsi %0, %c-5 : i64
    %2 = arith.subi %1, %c2 : i64
    %3 = arith.cmpi sle, %2, %c0 : i64
    %4 = arith.cmpi ule, %2, %c0 : i64
    %5 = arith.andi %3, %4 : i1
    func.return %5 : i1
}

// CHECK-LABEL: func @multiply_negatives
// CHECK: %[[false:.*]] = arith.constant false
// CHECK: return %[[false]]
func.func @multiply_negatives(%a : index, %b : index) -> i1 {
    %c2 = arith.constant 2 : index
    %c3 = arith.constant 3 : index
    %c_1 = arith.constant -1 : index
    %c_2 = arith.constant -2 : index
    %c_4 = arith.constant -4 : index
    %c_12 = arith.constant -12 : index
    %0 = arith.maxsi %a, %c2 : index
    %1 = arith.minsi %0, %c3 : index
    %2 = arith.minsi %b, %c_1 : index
    %3 = arith.maxsi %2, %c_4 : index
    %4 = arith.muli %1, %3 : index
    %5 = arith.cmpi slt, %4, %c_12 : index
    %6 = arith.cmpi slt, %c_1, %4 : index
    %7 = arith.ori %5, %6 : i1
    func.return %7 : i1
}

// CHECK-LABEL: func @multiply_unsigned_bounds
// CHECK: %[[true:.*]] = arith.constant true
// CHECK: return %[[true]]
func.func @multiply_unsigned_bounds(%a : i16, %b : i16) -> i1 {
    %c0 = arith.constant 0 : i16
    %c4 = arith.constant 4 : i16
    %c_mask = arith.constant 0x3fff : i16
    %c_bound = arith.constant 0xfffc : i16
    %0 = arith.andi %a, %c_mask : i16
    %1 = arith.minui %b, %c4 : i16
    %2 = arith.muli %0, %1 : i16
    %3 = arith.cmpi uge, %2, %c0 : i16
    %4 = arith.cmpi ule, %2, %c_bound : i16
    %5 = arith.andi %3, %4 : i1
    func.return %5 : i1
}

// CHECK-LABEL: @for_loop_with_increasing_arg
// CHECK: %[[ret:.*]] = arith.cmpi ule
// CHECK: return %[[ret]]
func.func @for_loop_with_increasing_arg() -> i1 {
    %c0 = arith.constant 0 : index
    %c1 = arith.constant 1 : index
    %c4 = arith.constant 4 : index
    %c16 = arith.constant 16 : index
    %0 = scf.for %arg0 = %c0 to %c4 step %c1 iter_args(%arg1 = %c0) -> index {
        %10 = arith.addi %arg0, %arg1 : index
        scf.yield %10 : index
    }
    %1 = arith.cmpi ule, %0, %c16 : index
    func.return %1 : i1
}

// CHECK-LABEL: @for_loop_with_constant_result
// CHECK: %[[true:.*]] = arith.constant true
// CHECK: return %[[true]]
func.func @for_loop_with_constant_result() -> i1 {
    %c0 = arith.constant 0 : index
    %c1 = arith.constant 1 : index
    %c4 = arith.constant 4 : index
    %true = arith.constant true
    %0 = scf.for %arg0 = %c0 to %c4 step %c1 iter_args(%arg1 = %true) -> i1 {
        %10 = arith.cmpi ule, %arg0, %c4 : index
        %11 = arith.andi %10, %arg1 : i1
        scf.yield %11 : i1
    }
    func.return %0 : i1
}

// Test to catch a bug present in some versions of the data flow analysis
// CHECK-LABEL: func @while_false
// CHECK: %[[false:.*]] = arith.constant false
// CHECK: scf.condition(%[[false]])
func.func @while_false(%arg0 : index) -> index {
    %c0 = arith.constant 0 : index
    %c1 = arith.constant 1 : index
    %c2 = arith.constant 2 : index
    %0 = arith.divui %arg0, %c2 : index
    %1 = scf.while (%arg1 = %0) : (index) -> index {
        %2 = arith.cmpi slt, %arg1, %c0 : index
        scf.condition(%2) %arg1 : index
    } do {
    ^bb0(%arg2 : index):
        scf.yield %c2 : index
    }
    func.return %1 : index
}

// CHECK-LABEL: func @div_bounds_positive
// CHECK: %[[true:.*]] = arith.constant true
// CHECK: return %[[true]]
func.func @div_bounds_positive(%arg0 : index) -> i1 {
    %c0 = arith.constant 0 : index
    %c2 = arith.constant 2 : index
    %c4 = arith.constant 4 : index
    %0 = arith.maxsi %arg0, %c2 : index
    %1 = arith.divsi %c4, %0 : index
    %2 = arith.divui %c4, %0 : index

    %3 = arith.cmpi sge, %1, %c0 : index
    %4 = arith.cmpi sle, %1, %c2 : index
    %5 = arith.cmpi sge, %2, %c0 : index
    %6 = arith.cmpi sle, %1, %c2 : index

    %7 = arith.andi %3, %4 : i1
    %8 = arith.andi %7, %5 : i1
    %9 = arith.andi %8, %6 : i1
    func.return %9 : i1
}

// CHECK-LABEL: func @div_bounds_negative
// CHECK: %[[true:.*]] = arith.constant true
// CHECK: return %[[true]]
func.func @div_bounds_negative(%arg0 : index) -> i1 {
    %c0 = arith.constant 0 : index
    %c_2 = arith.constant -2 : index
    %c4 = arith.constant 4 : index
    %0 = arith.minsi %arg0, %c_2 : index
    %1 = arith.divsi %c4, %0 : index
    %2 = arith.divui %c4, %0 : index

    %3 = arith.cmpi sle, %1, %c0 : index
    %4 = arith.cmpi sge, %1, %c_2 : index
    %5 = arith.cmpi eq, %2, %c0 : index

    %7 = arith.andi %3, %4 : i1
    %8 = arith.andi %7, %5 : i1
    func.return %8 : i1
}

// CHECK-LABEL: func @div_zero_undefined
// CHECK: %[[ret:.*]] = arith.cmpi ule
// CHECK: return %[[ret]]
func.func @div_zero_undefined(%arg0 : index) -> i1 {
    %c0 = arith.constant 0 : index
    %c1 = arith.constant 1 : index
    %c4 = arith.constant 4 : index
    %0 = arith.andi %arg0, %c1 : index
    %1 = arith.divui %c4, %0 : index
    %2 = arith.cmpi ule, %1, %c4 : index
    func.return %2 : i1
}

// CHECK-LABEL: func @ceil_divui
// CHECK: %[[ret:.*]] = arith.cmpi eq
// CHECK: return %[[ret]]
func.func @ceil_divui(%arg0 : index) -> i1 {
    %c0 = arith.constant 0 : index
    %c1 = arith.constant 1 : index
    %c3 = arith.constant 3 : index
    %c4 = arith.constant 4 : index

    %0 = arith.minui %arg0, %c3 : index
    %1 = arith.maxui %0, %c1 : index
    %2 = arith.ceildivui %1, %c4 : index
    %3 = arith.cmpi eq, %2, %c1 : index

    %4 = arith.maxui %0, %c0 : index
    %5 = arith.ceildivui %4, %c4 : index
    %6 = arith.cmpi eq, %5, %c1 : index
    %7 = arith.andi %3, %6 : i1
    func.return %7 : i1
}

// CHECK-LABEL: func @ceil_divsi
// CHECK: %[[ret:.*]] = arith.cmpi eq
// CHECK: return %[[ret]]
func.func @ceil_divsi(%arg0 : index) -> i1 {
    %c0 = arith.constant 0 : index
    %c1 = arith.constant 1 : index
    %c3 = arith.constant 3 : index
    %c4 = arith.constant 4 : index
    %c-4 = arith.constant -4 : index

    %0 = arith.minsi %arg0, %c3 : index
    %1 = arith.maxsi %0, %c1 : index
    %2 = arith.ceildivsi %1, %c4 : index
    %3 = arith.cmpi eq, %2, %c1 : index
    %4 = arith.ceildivsi %1, %c-4 : index
    %5 = arith.cmpi eq, %4, %c0 : index
    %6 = arith.andi %3, %5 : i1

    %7 = arith.maxsi %0, %c0 : index
    %8 = arith.ceildivsi %7, %c4 : index
    %9 = arith.cmpi eq, %8, %c1 : index
    %10 = arith.andi %6, %9 : i1
    func.return %10 : i1
}

// CHECK-LABEL: func @floor_divsi
// CHECK: %[[true:.*]] = arith.constant true
// CHECK: return %[[true]]
func.func @floor_divsi(%arg0 : index) -> i1 {
    %c4 = arith.constant 4 : index
    %c-1 = arith.constant -1 : index
    %c-3 = arith.constant -3 : index
    %c-4 = arith.constant -4 : index

    %0 = arith.minsi %arg0, %c-1 : index
    %1 = arith.maxsi %0, %c-4 : index
    %2 = arith.floordivsi %1, %c4 : index
    %3 = arith.cmpi eq, %2, %c-1 : index
    func.return %3 : i1
}

// CHECK-LABEL: func @remui_base
// CHECK: %[[true:.*]] = arith.constant true
// CHECK: return %[[true]]
func.func @remui_base(%arg0 : index, %arg1 : index ) -> i1 {
    %c2 = arith.constant 2 : index
    %c4 = arith.constant 4 : index

    %0 = arith.minui %arg1, %c4 : index
    %1 = arith.maxui %0, %c2 : index
    %2 = arith.remui %arg0, %1 : index
    %3 = arith.cmpi ult, %2, %c4 : index
    func.return %3 : i1
}

// CHECK-LABEL: func @remsi_base
// CHECK: %[[ret:.*]] = arith.cmpi sge
// CHECK: return %[[ret]]
func.func @remsi_base(%arg0 : index, %arg1 : index ) -> i1 {
    %c0 = arith.constant 0 : index
    %c2 = arith.constant 2 : index
    %c4 = arith.constant 4 : index
    %c-4 = arith.constant -4 : index
    %true = arith.constant true

    %0 = arith.minsi %arg1, %c4 : index
    %1 = arith.maxsi %0, %c2 : index
    %2 = arith.remsi %arg0, %1 : index
    %3 = arith.cmpi sgt, %2, %c-4 : index
    %4 = arith.cmpi slt, %2, %c4 : index
    %5 = arith.cmpi sge, %2, %c0 : index
    %6 = arith.andi %3, %4 : i1
    %7 = arith.andi %5, %6 : i1
    func.return %7 : i1
}

// CHECK-LABEL: func @remsi_positive
// CHECK: %[[true:.*]] = arith.constant true
// CHECK: return %[[true]]
func.func @remsi_positive(%arg0 : index, %arg1 : index ) -> i1 {
    %c0 = arith.constant 0 : index
    %c2 = arith.constant 2 : index
    %c4 = arith.constant 4 : index
    %true = arith.constant true

    %0 = arith.minsi %arg1, %c4 : index
    %1 = arith.maxsi %0, %c2 : index
    %2 = arith.maxsi %arg0, %c0 : index
    %3 = arith.remsi %2, %1 : index
    %4 = arith.cmpi sge, %3, %c0 : index
    %5 = arith.cmpi slt, %3, %c4 : index
    %6 = arith.andi %4, %5 : i1
    func.return %6 : i1
}

// CHECK-LABEL: func @remui_restricted
// CHECK: %[[true:.*]] = arith.constant true
// CHECK: return %[[true]]
func.func @remui_restricted(%arg0 : index) -> i1 {
    %c2 = arith.constant 2 : index
    %c3 = arith.constant 3 : index
    %c4 = arith.constant 4 : index

    %0 = arith.minui %arg0, %c3 : index
    %1 = arith.maxui %0, %c2 : index
    %2 = arith.remui %1, %c4 : index
    %3 = arith.cmpi ule, %2, %c3 : index
    %4 = arith.cmpi uge, %2, %c2 : index
    %5 = arith.andi %3, %4 : i1
    func.return %5 : i1
}

// CHECK-LABEL: func @remsi_restricted
// CHECK: %[[true:.*]] = arith.constant true
// CHECK: return %[[true]]
func.func @remsi_restricted(%arg0 : index) -> i1 {
    %c2 = arith.constant 2 : index
    %c3 = arith.constant 3 : index
    %c-4 = arith.constant -4 : index

    %0 = arith.minsi %arg0, %c3 : index
    %1 = arith.maxsi %0, %c2 : index
    %2 = arith.remsi %1, %c-4 : index
    %3 = arith.cmpi ule, %2, %c3 : index
    %4 = arith.cmpi uge, %2, %c2 : index
    %5 = arith.andi %3, %4 : i1
    func.return %5 : i1
}

// CHECK-LABEL: func @remui_restricted_fails
// CHECK: %[[ret:.*]] = arith.cmpi ne
// CHECK: return %[[ret]]
func.func @remui_restricted_fails(%arg0 : index) -> i1 {
    %c2 = arith.constant 2 : index
    %c3 = arith.constant 3 : index
    %c4 = arith.constant 4 : index
    %c5 = arith.constant 5 : index

    %0 = arith.minui %arg0, %c5 : index
    %1 = arith.maxui %0, %c3 : index
    %2 = arith.remui %1, %c4 : index
    %3 = arith.cmpi ne, %2, %c2 : index
    func.return %3 : i1
}

// CHECK-LABEL: func @remsi_restricted_fails
// CHECK: %[[ret:.*]] = arith.cmpi ne
// CHECK: return %[[ret]]
func.func @remsi_restricted_fails(%arg0 : index) -> i1 {
    %c2 = arith.constant 2 : index
    %c3 = arith.constant 3 : index
    %c5 = arith.constant 5 : index
    %c-4 = arith.constant -4 : index

    %0 = arith.minsi %arg0, %c5 : index
    %1 = arith.maxsi %0, %c3 : index
    %2 = arith.remsi %1, %c-4 : index
    %3 = arith.cmpi ne, %2, %c2 : index
    func.return %3 : i1
}

// CHECK-LABEL: func @andi
// CHECK: %[[ret:.*]] = arith.cmpi ugt
// CHECK: return %[[ret]]
func.func @andi(%arg0 : index) -> i1 {
    %c2 = arith.constant 2 : index
    %c5 = arith.constant 5 : index
    %c7 = arith.constant 7 : index

    %0 = arith.minsi %arg0, %c5 : index
    %1 = arith.maxsi %0, %c2 : index
    %2 = arith.andi %1, %c7 : index
    %3 = arith.cmpi ugt, %2, %c5 : index
    %4 = arith.cmpi ule, %2, %c7 : index
    %5 = arith.andi %3, %4 : i1
    func.return %5 : i1
}

// CHECK-LABEL: func @andi_doesnt_make_nonnegative
// CHECK: %[[ret:.*]] = arith.cmpi sge
// CHECK: return %[[ret]]
func.func @andi_doesnt_make_nonnegative(%arg0 : index) -> i1 {
    %c0 = arith.constant 0 : index
    %c1 = arith.constant 1 : index
    %0 = arith.addi %arg0, %c1 : index
    %1 = arith.andi %arg0, %0 : index
    %2 = arith.cmpi sge, %1, %c0 : index
    func.return %2 : i1
}


// CHECK-LABEL: func @ori
// CHECK: %[[true:.*]] = arith.constant true
// CHECK: return %[[true]]
func.func @ori(%arg0 : i128, %arg1 : i128) -> i1 {
    %c-1 = arith.constant -1 : i128
    %c0 = arith.constant 0 : i128

    %0 = arith.minsi %arg1, %c-1 : i128
    %1 = arith.ori %arg0, %0 : i128
    %2 = arith.cmpi slt, %1, %c0 : i128
    func.return %2 : i1
}

// CHECK-LABEL: func @xori
// CHECK: %[[false:.*]] = arith.constant false
// CHECK: return %[[false]]
func.func @xori(%arg0 : i64, %arg1 : i64) -> i1 {
    %c0 = arith.constant 0 : i64
    %c7 = arith.constant 7 : i64
    %c15 = arith.constant 15 : i64
    %true = arith.constant true

    %0 = arith.minui %arg0, %c7 : i64
    %1 = arith.minui %arg1, %c15 : i64
    %2 = arith.xori %0, %1 : i64
    %3 = arith.cmpi sle, %2, %c15 : i64
    %4 = arith.xori %3, %true : i1
    func.return %4 : i1
}

// CHECK-LABEL: func @extui
// CHECK: %[[true:.*]] = arith.constant true
// CHECK: return %[[true]]
func.func @extui(%arg0 : i16) -> i1 {
    %ci16_max = arith.constant 0xffff : i32
    %0 = arith.extui %arg0 : i16 to i32
    %1 = arith.cmpi ule, %0, %ci16_max : i32
    func.return %1 : i1
}

// CHECK-LABEL: func @extsi
// CHECK: %[[true:.*]] = arith.constant true
// CHECK: return %[[true]]
func.func @extsi(%arg0 : i16) -> i1 {
    %ci16_smax = arith.constant 0x7fff : i32
    %ci16_smin = arith.constant 0xffff8000 : i32
    %0 = arith.extsi %arg0 : i16 to i32
    %1 = arith.cmpi sle, %0, %ci16_smax : i32
    %2 = arith.cmpi sge, %0, %ci16_smin : i32
    %3 = arith.andi %1, %2 : i1
    func.return %3 : i1
}

// CHECK-LABEL: func @trunci
// CHECK: %[[true:.*]] = arith.constant true
// CHECK: return %[[true]]
func.func @trunci(%arg0 : i32) -> i1 {
    %c-14_i32 = arith.constant -14 : i32
    %c-14_i16 = arith.constant -14 : i16
    %ci16_smin = arith.constant 0xffff8000 : i32
    %0 = arith.minsi %arg0, %c-14_i32 : i32
    %1 = arith.maxsi %0, %ci16_smin : i32
    %2 = arith.trunci %1 : i32 to i16
    %3 = arith.cmpi sle, %2, %c-14_i16 : i16
    %4 = arith.extsi %2 : i16 to i32
    %5 = arith.cmpi sle, %4, %c-14_i32 : i32
    %6 = arith.cmpi sge, %4, %ci16_smin : i32
    %7 = arith.andi %3, %5 : i1
    %8 = arith.andi %7, %6 : i1
    func.return %8 : i1
}

// CHECK-LABEL: func @index_cast
// CHECK: %[[true:.*]] = arith.constant true
// CHECK: return %[[true]]
func.func @index_cast(%arg0 : index) -> i1 {
    %ci32_smin = arith.constant 0xffffffff80000000 : i64
    %0 = arith.index_cast %arg0 : index to i32
    %1 = arith.index_cast %0 : i32 to index
    %2 = arith.index_cast %ci32_smin : i64 to index
    %3 = arith.cmpi sge, %1, %2 : index
    func.return %3 : i1
}

// CHECK-LABEL: func @shli
// CHECK: %[[ret:.*]] = arith.cmpi sgt
// CHECK: return %[[ret]]
func.func @shli(%arg0 : i32, %arg1 : i1) -> i1 {
    %c2 = arith.constant 2 : i32
    %c4 = arith.constant 4 : i32
    %c8 = arith.constant 8 : i32
    %c32 = arith.constant 32 : i32
    %c-1 = arith.constant -1 : i32
    %c-16 = arith.constant -16 : i32
    %0 = arith.maxsi %arg0, %c-1 : i32
    %1 = arith.minsi %0, %c2 : i32
    %2 = arith.select %arg1, %c2, %c4 : i32
    %3 = arith.shli %1, %2 : i32
    %4 = arith.cmpi sge, %3, %c-16 : i32
    %5 = arith.cmpi sle, %3, %c32 : i32
    %6 = arith.cmpi sgt, %3, %c8 : i32
    %7 = arith.andi %4, %5 : i1
    %8 = arith.andi %7, %6 : i1
    func.return %8 : i1
}

// CHECK-LABEL: func @shrui
// CHECK: %[[ret:.*]] = arith.cmpi uge
// CHECK: return %[[ret]]
func.func @shrui(%arg0 : i1) -> i1 {
    %c2 = arith.constant 2 : i32
    %c4 = arith.constant 4 : i32
    %c8 = arith.constant 8 : i32
    %c32 = arith.constant 32 : i32
    %0 = arith.select %arg0, %c2, %c4 : i32
    %1 = arith.shrui %c32, %0 : i32
    %2 = arith.cmpi ule, %1, %c8 : i32
    %3 = arith.cmpi uge, %1, %c2 : i32
    %4 = arith.cmpi uge, %1, %c8 : i32
    %5 = arith.andi %2, %3 : i1
    %6 = arith.andi %5, %4 : i1
    func.return %6 : i1
}

// CHECK-LABEL: func @shrsi
// CHECK: %[[ret:.*]] = arith.cmpi slt
// CHECK: return %[[ret]]
func.func @shrsi(%arg0 : i32, %arg1 : i1) -> i1 {
    %c2 = arith.constant 2 : i32
    %c4 = arith.constant 4 : i32
    %c8 = arith.constant 8 : i32
    %c32 = arith.constant 32 : i32
    %c-8 = arith.constant -8 : i32
    %c-32 = arith.constant -32 : i32
    %0 = arith.maxsi %arg0, %c-32 : i32
    %1 = arith.minsi %0, %c32 : i32
    %2 = arith.select %arg1, %c2, %c4 : i32
    %3 = arith.shrsi %1, %2 : i32
    %4 = arith.cmpi sge, %3, %c-8 : i32
    %5 = arith.cmpi sle, %3, %c8 : i32
    %6 = arith.cmpi slt, %3, %c2 : i32
    %7 = arith.andi %4, %5 : i1
    %8 = arith.andi %7, %6 : i1
    func.return %8 : i1
}

// CHECK-LABEL: func @no_aggressive_eq
// CHECK: %[[ret:.*]] = arith.cmpi eq
// CHECK: return %[[ret]]
func.func @no_aggressive_eq(%arg0 : index) -> i1 {
    %c1 = arith.constant 1 : index
    %0 = arith.andi %arg0, %c1 : index
    %1 = arith.minui %arg0, %c1 : index
    %2 = arith.cmpi eq, %0, %1 : index
    func.return %2 : i1
}

// CHECK-LABEL: func @select_union
// CHECK: %[[ret:.*]] = arith.cmpi ne
// CHECK: return %[[ret]]

func.func @select_union(%arg0 : index, %arg1 : i1) -> i1 {
    %c64 = arith.constant 64 : index
    %c100 = arith.constant 100 : index
    %c128 = arith.constant 128 : index
    %c192 = arith.constant 192 : index
    %0 = arith.remui %arg0, %c64 : index
    %1 = arith.addi %0, %c128 : index
    %2 = arith.select %arg1, %0, %1 : index
    %3 = arith.cmpi slt, %2, %c192 : index
    %4 = arith.cmpi ne, %c100, %2 : index
    %5 = arith.andi %3, %4 : i1
    func.return %5 : i1
}

// CHECK-LABEL: func @if_union
// CHECK: %[[true:.*]] = arith.constant true
// CHECK: return %[[true]]
func.func @if_union(%arg0 : index, %arg1 : i1) -> i1 {
    %c4 = arith.constant 4 : index
    %c16 = arith.constant 16 : index
    %c-1 = arith.constant -1 : index
    %c-4 = arith.constant -4 : index
    %0 = arith.minui %arg0, %c4 : index
    %1 = scf.if %arg1 -> index {
        %10 = arith.muli %0, %0 : index
        scf.yield %10 : index
    } else {
        %20 = arith.muli %0, %c-1 : index
        scf.yield %20 : index
    }
    %2 = arith.cmpi sle, %1, %c16 : index
    %3 = arith.cmpi sge, %1, %c-4 : index
    %4 = arith.andi %2, %3 : i1
    func.return %4 : i1
}

// CHECK-LABEL: func @branch_union
// CHECK: %[[true:.*]] = arith.constant true
// CHECK: return %[[true]]
func.func @branch_union(%arg0 : index, %arg1 : i1) -> i1 {
    %c4 = arith.constant 4 : index
    %c16 = arith.constant 16 : index
    %c-1 = arith.constant -1 : index
    %c-4 = arith.constant -4 : index
    %0 = arith.minui %arg0, %c4 : index
    cf.cond_br %arg1, ^bb1, ^bb2
^bb1 :
    %1 = arith.muli %0, %0 : index
    cf.br ^bb3(%1 : index)
^bb2 :
    %2 = arith.muli %0, %c-1 : index
    cf.br ^bb3(%2 : index)
^bb3(%3 : index) :
    %4 = arith.cmpi sle, %3, %c16 : index
    %5 = arith.cmpi sge, %3, %c-4 : index
    %6 = arith.andi %4, %5 : i1
    func.return %6 : i1
}

// CHECK-LABEL: func @loop_bound_not_inferred_with_branch
// CHECK-DAG: %[[min:.*]] = arith.cmpi sge
// CHECK-DAG: %[[max:.*]] = arith.cmpi slt
// CHECK-DAG: %[[ret:.*]] = arith.andi %[[min]], %[[max]]
// CHECK: return %[[ret]]
func.func @loop_bound_not_inferred_with_branch(%arg0 : index, %arg1 : i1) -> i1 {
    %c0 = arith.constant 0 : index
    %c1 = arith.constant 1 : index
    %c4 = arith.constant 4 : index
    %0 = arith.minui %arg0, %c4 : index
    cf.br ^bb2(%c0 : index)
^bb1(%1 : index) :
    %2 = arith.addi %1, %c1 : index
    cf.br ^bb2(%2 : index)
^bb2(%3 : index):
    %4 = arith.cmpi ult, %3, %c4 : index
    cf.cond_br %4, ^bb1(%3 : index), ^bb3(%3 : index)
^bb3(%5 : index) :
    %6 = arith.cmpi sge, %5, %c0 : index
    %7 = arith.cmpi slt, %5, %c4 : index
    %8 = arith.andi %6, %7 : i1
    func.return %8 : i1
}

// Test fon a bug where the noive implementation of trunctation led to the cast
// value being set to [0, 0].
// CHECK-LABEL: func.func @truncation_spillover
// CHECK: %[[unreplaced:.*]] = arith.index_cast
// CHECK: memref.store %[[unreplaced]]
func.func @truncation_spillover(%arg0 : memref<?xi32>) -> index {
    %c0 = arith.constant 0 : index
    %c1 = arith.constant 1 : index
    %c2 = arith.constant 2 : index
    %c49 = arith.constant 49 : index
    %0 = scf.for %arg1 = %c0 to %c2 step %c1 iter_args(%arg2 = %c0) -> index {
        %1 = arith.divsi %arg2, %c49 : index
        %2 = arith.index_cast %1 : index to i32
        memref.store %2, %arg0[%c0] : memref<?xi32>
        %3 = arith.addi %arg2, %arg1 : index
        scf.yield %3 : index
    }
  func.return %0 : index
}

// CHECK-LABEL: func.func @trunc_catches_overflow
// CHECK: %[[sge:.*]] = arith.cmpi sge
// CHECK: return %[[sge]]
func.func @trunc_catches_overflow(%arg0 : i16) -> i1 {
    %c0_i16 = arith.constant 0 : i16
    %c130_i16 = arith.constant 130 : i16
    %c0_i8 = arith.constant 0 : i8
    %0 = arith.maxui %arg0, %c0_i16 : i16
    %1 = arith.minui %0, %c130_i16 : i16
    %2 = arith.trunci %1 : i16 to i8
    %3 = arith.cmpi sge, %2, %c0_i8 : i8
    %4 = arith.cmpi uge, %2, %c0_i8 : i8
    %5 = arith.andi %3, %4 : i1
    func.return %5 : i1
}

// CHECK-LABEL: func.func @trunc_respects_same_high_half
// CHECK: %[[false:.*]] = arith.constant false
// CHECK: return %[[false]]
func.func @trunc_respects_same_high_half(%arg0 : i16) -> i1 {
    %c256_i16 = arith.constant 256 : i16
    %c257_i16 = arith.constant 257 : i16
    %c2_i8 = arith.constant 2 : i8
    %0 = arith.maxui %arg0, %c256_i16 : i16
    %1 = arith.minui %0, %c257_i16 : i16
    %2 = arith.trunci %1 : i16 to i8
    %3 = arith.cmpi sge, %2, %c2_i8 : i8
    func.return %3 : i1
}

// CHECK-LABEL: func.func @trunc_handles_small_signed_ranges
// CHECK: %[[true:.*]] = arith.constant true
// CHECK: return %[[true]]
func.func @trunc_handles_small_signed_ranges(%arg0 : i16) -> i1 {
    %c-2_i16 = arith.constant -2 : i16
    %c2_i16 = arith.constant 2 : i16
    %c-2_i8 = arith.constant -2 : i8
    %c2_i8 = arith.constant 2 : i8
    %0 = arith.maxsi %arg0, %c-2_i16 : i16
    %1 = arith.minsi %0, %c2_i16 : i16
    %2 = arith.trunci %1 : i16 to i8
    %3 = arith.cmpi sge, %2, %c-2_i8 : i8
    %4 = arith.cmpi sle, %2, %c2_i8 : i8
    %5 = arith.andi %3, %4 : i1
    func.return %5 : i1
}

/// Catch a bug that crept in during an earlier refactoring that made unsigned
/// extension use the signed ranges

// CHECK-LABEL: func.func @extui_uses_unsigned
// CHECK: %[[true:.*]] = arith.constant true
// CHECK: return %[[true]]
func.func @extui_uses_unsigned(%arg0 : i32) -> i1 {
    %ci32_smin = arith.constant 0x80000000 : i32
    %ci32_smin_64 = arith.constant 0x80000000 : i64
    %c0_i64 = arith.constant 0 : i64
    %0 = arith.minui %arg0, %ci32_smin : i32
    %1 = arith.extui %0 : i32 to i64
    %2 = arith.cmpi sge, %1, %c0_i64 : i64
    %3 = arith.cmpi ule, %1, %ci32_smin_64 : i64
    %4 = arith.andi %2, %3 : i1
    func.return %4 : i1
}

/// Catch a bug that caused a crash in getLoopBoundFromFold when
/// SparseConstantPropagation is loaded in the solver.

// CHECK-LABEL:   func.func @caller(
// CHECK-SAME:                      %[[VAL_0:.*]]: memref<?xindex, 4>) {
// CHECK:           call @callee(%[[VAL_0]]) : (memref<?xindex, 4>) -> ()
// CHECK:           return
// CHECK:         }
func.func @caller(%arg0: memref<?xindex, 4>) {
  call @callee(%arg0) : (memref<?xindex, 4>) -> ()
  return
}

// CHECK-LABEL:   func.func private @callee(
// CHECK-SAME:                              %[[VAL_0:.*]]: memref<?xindex, 4>) {
// CHECK:           return
// CHECK:         }
func.func private @callee(%arg0: memref<?xindex, 4>) {
  %c1 = arith.constant 1 : index
  %c0 = arith.constant 0 : index
  %0 = affine.load %arg0[0] : memref<?xindex, 4>
  scf.for %arg1 = %c0 to %0 step %c1 {
  }
  return
}

// CHECK-LABEL: func @test_i8_bounds
<<<<<<< HEAD
// CHECK: test.reflect_bounds {smax = 127 : i8, smin = -128 : i8, umax = -1 : i8, umin = 0 : i8}
=======
// CHECK: test.reflect_bounds {smax = 127 : si8, smin = -128 : si8, umax = 255 : ui8, umin = 0 : ui8}
>>>>>>> 97025bd9
func.func @test_i8_bounds() -> i8 {
  %cst1 = arith.constant 1 : i8
  %0 = test.with_bounds { umin = 0 : i8, umax = 255 : i8, smin = -128 : i8, smax = 127 : i8 } : i8
  %1 = arith.addi %0, %cst1 : i8
  %2 = test.reflect_bounds %1 : i8
  return %2: i8
}<|MERGE_RESOLUTION|>--- conflicted
+++ resolved
@@ -758,11 +758,7 @@
 }
 
 // CHECK-LABEL: func @test_i8_bounds
-<<<<<<< HEAD
-// CHECK: test.reflect_bounds {smax = 127 : i8, smin = -128 : i8, umax = -1 : i8, umin = 0 : i8}
-=======
 // CHECK: test.reflect_bounds {smax = 127 : si8, smin = -128 : si8, umax = 255 : ui8, umin = 0 : ui8}
->>>>>>> 97025bd9
 func.func @test_i8_bounds() -> i8 {
   %cst1 = arith.constant 1 : i8
   %0 = test.with_bounds { umin = 0 : i8, umax = 255 : i8, smin = -128 : i8, smax = 127 : i8 } : i8
