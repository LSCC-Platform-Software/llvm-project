--- conflicted
+++ resolved
@@ -10,11 +10,15 @@
 #include "clang/Frontend/FrontendActions.h"
 #include "clang/Lex/PreprocessorOptions.h"
 
+#include "llvm/ADT/StringMap.h"
 #include "llvm/Support/JSON.h"
+#include "llvm/Support/Path.h"
 #include "llvm/Support/TimeProfiler.h"
+#include "llvm/Support/VirtualFileSystem.h"
 #include <stack>
 
 #include "gtest/gtest.h"
+#include <tuple>
 
 using namespace clang;
 using namespace llvm;
@@ -23,7 +27,8 @@
 
 // Should be called before testing.
 void setupProfiler() {
-  timeTraceProfilerInitialize(/*TimeTraceGranularity=*/0, "test");
+  timeTraceProfilerInitialize(/*TimeTraceGranularity=*/0, "test",
+                              /*TimeTraceVerbose=*/true);
 }
 
 // Should be called after `compileFromString()`.
@@ -38,14 +43,24 @@
 
 // Returns true if code compiles successfully.
 // We only parse AST here. This is enough for constexpr evaluation.
-bool compileFromString(StringRef Code, StringRef Standard, StringRef FileName) {
+bool compileFromString(StringRef Code, StringRef Standard, StringRef File,
+                       llvm::StringMap<std::string> Headers = {}) {
   CompilerInstance Compiler;
   Compiler.createDiagnostics();
 
+  llvm::IntrusiveRefCntPtr<llvm::vfs::InMemoryFileSystem> FS(
+      new llvm::vfs::InMemoryFileSystem());
+  FS->addFile(File, 0, MemoryBuffer::getMemBuffer(Code));
+  for (const auto &Header : Headers) {
+    FS->addFile(Header.getKey(), 0,
+                MemoryBuffer::getMemBuffer(Header.getValue()));
+  }
+  llvm::IntrusiveRefCntPtr<FileManager> Files(
+      new FileManager(FileSystemOptions(), FS));
+  Compiler.setFileManager(Files.get());
+
   auto Invocation = std::make_shared<CompilerInvocation>();
-  Invocation->getPreprocessorOpts().addRemappedFile(
-      FileName, MemoryBuffer::getMemBuffer(Code).release());
-  const char *Args[] = {Standard.data(), FileName.data()};
+  std::vector<const char *> Args = {Standard.data(), File.data()};
   CompilerInvocation::CreateFromArgs(*Invocation, Args,
                                      Compiler.getDiagnostics());
   Compiler.setInvocation(std::move(Invocation));
@@ -60,8 +75,6 @@
   return Compiler.ExecuteAction(Action);
 }
 
-<<<<<<< HEAD
-=======
 std::string GetMetadata(json::Object *Event) {
   std::string M;
   llvm::raw_string_ostream OS(M);
@@ -77,14 +90,13 @@
   return M;
 }
 
->>>>>>> 83ea7ce3
 // Returns pretty-printed trace graph.
 std::string buildTraceGraph(StringRef Json) {
   struct EventRecord {
     int64_t TimestampBegin;
     int64_t TimestampEnd;
-    StringRef Name;
-    StringRef Detail;
+    std::string Name;
+    std::string Metadata;
   };
   std::vector<EventRecord> Events;
 
@@ -99,10 +111,13 @@
     int64_t TimestampBegin = TraceEventObj->getInteger("ts").value_or(0);
     int64_t TimestampEnd =
         TimestampBegin + TraceEventObj->getInteger("dur").value_or(0);
-    StringRef Name = TraceEventObj->getString("name").value_or("");
-    StringRef Detail = "";
-    if (json::Object *Args = TraceEventObj->getObject("args"))
-      Detail = Args->getString("detail").value_or("");
+    std::string Name = TraceEventObj->getString("name").value_or("").str();
+    std::string Metadata = GetMetadata(TraceEventObj);
+
+    // Source events are asynchronous events and may not perfectly nest the
+    // synchronous events. Skip testing them.
+    if (Name == "Source")
+      continue;
 
     // This is a "summary" event, like "Total PerformPendingInstantiations",
     // skip it
@@ -110,7 +125,7 @@
       continue;
 
     Events.emplace_back(
-        EventRecord{TimestampBegin, TimestampEnd, Name, Detail});
+        EventRecord{TimestampBegin, TimestampEnd, Name, Metadata});
   }
 
   // There can be nested events that are very fast, for example:
@@ -150,9 +165,9 @@
       Stream << "| ";
     }
     Stream.write(Event.Name.data(), Event.Name.size());
-    if (!Event.Detail.empty()) {
+    if (!Event.Metadata.empty()) {
       Stream << " (";
-      Stream.write(Event.Detail.data(), Event.Detail.size());
+      Stream.write(Event.Metadata.data(), Event.Metadata.size());
       Stream << ")";
     }
     Stream << "\n";
@@ -163,7 +178,7 @@
 } // namespace
 
 TEST(TimeProfilerTest, ConstantEvaluationCxx20) {
-  constexpr StringRef Code = R"(
+  std::string Code = R"(
 void print(double value);
 
 namespace slow_namespace {
@@ -193,14 +208,8 @@
   setupProfiler();
   ASSERT_TRUE(compileFromString(Code, "-std=c++20", "test.cc"));
   std::string Json = teardownProfiler();
-<<<<<<< HEAD
-  std::string TraceGraph = buildTraceGraph(Json);
-  ASSERT_TRUE(TraceGraph == R"(
-Frontend
-=======
   ASSERT_EQ(R"(
 Frontend (test.cc)
->>>>>>> 83ea7ce3
 | ParseDeclarationOrFunctionDefinition (test.cc:2:1)
 | ParseDeclarationOrFunctionDefinition (test.cc:6:1)
 | | ParseFunctionDefinition (slow_func)
@@ -225,12 +234,17 @@
 | ParseDeclarationOrFunctionDefinition (test.cc:25:1)
 | | EvaluateAsInitializer (slow_init_list)
 | PerformPendingInstantiations
-)");
-
-<<<<<<< HEAD
-  // NOTE: If this test is failing, run this test with
-  // `llvm::errs() << TraceGraph;` and change the assert above.
-=======
+)",
+            buildTraceGraph(Json));
+}
+
+TEST(TimeProfilerTest, TemplateInstantiations) {
+  std::string B_H = R"(
+    template <typename T>
+    T fooB(T t) {
+      return T();
+    }
+
     #define MacroTemp(x) template <typename T> void foo##x(T) { T(); }
   )";
 
@@ -264,11 +278,10 @@
 | | | InstantiateFunction (fooMTA<int>, a.h:4)
 )",
             buildTraceGraph(Json));
->>>>>>> 83ea7ce3
 }
 
 TEST(TimeProfilerTest, ConstantEvaluationC99) {
-  constexpr StringRef Code = R"(
+  std::string Code = R"(
 struct {
   short quantval[4]; // 3rd line
 } value;
@@ -277,20 +290,12 @@
   setupProfiler();
   ASSERT_TRUE(compileFromString(Code, "-std=c99", "test.c"));
   std::string Json = teardownProfiler();
-<<<<<<< HEAD
-  std::string TraceGraph = buildTraceGraph(Json);
-  ASSERT_TRUE(TraceGraph == R"(
-Frontend
-=======
   ASSERT_EQ(R"(
 Frontend (test.c)
->>>>>>> 83ea7ce3
 | ParseDeclarationOrFunctionDefinition (test.c:2:1)
 | | isIntegerConstantExpr (<test.c:3:18>)
 | | EvaluateKnownConstIntCheckOverflow (<test.c:3:18>)
 | PerformPendingInstantiations
-)");
-
-  // NOTE: If this test is failing, run this test with
-  // `llvm::errs() << TraceGraph;` and change the assert above.
+)",
+            buildTraceGraph(Json));
 }