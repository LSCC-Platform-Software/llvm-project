//===- DeclTemplate.cpp - Template Declaration AST Node Implementation ----===//
//
// Part of the LLVM Project, under the Apache License v2.0 with LLVM Exceptions.
// See https://llvm.org/LICENSE.txt for license information.
// SPDX-License-Identifier: Apache-2.0 WITH LLVM-exception
//
//===----------------------------------------------------------------------===//
//
// This file implements the C++ related Decl classes for templates.
//
//===----------------------------------------------------------------------===//

#include "clang/AST/DeclTemplate.h"
#include "clang/AST/ASTContext.h"
#include "clang/AST/ASTMutationListener.h"
#include "clang/AST/DeclCXX.h"
#include "clang/AST/DeclarationName.h"
#include "clang/AST/Expr.h"
#include "clang/AST/ExternalASTSource.h"
#include "clang/AST/TemplateBase.h"
#include "clang/AST/TemplateName.h"
#include "clang/AST/Type.h"
#include "clang/AST/TypeLoc.h"
#include "clang/Basic/Builtins.h"
#include "clang/Basic/LLVM.h"
#include "clang/Basic/SourceLocation.h"
#include "llvm/ADT/ArrayRef.h"
#include "llvm/ADT/FoldingSet.h"
#include "llvm/ADT/PointerUnion.h"
#include "llvm/ADT/STLExtras.h"
#include "llvm/ADT/SmallVector.h"
#include "llvm/Support/Casting.h"
#include "llvm/Support/ErrorHandling.h"
#include <algorithm>
#include <cassert>
#include <cstdint>
#include <memory>
#include <optional>
#include <utility>

using namespace clang;

//===----------------------------------------------------------------------===//
// TemplateParameterList Implementation
//===----------------------------------------------------------------------===//


TemplateParameterList::TemplateParameterList(const ASTContext& C,
                                             SourceLocation TemplateLoc,
                                             SourceLocation LAngleLoc,
                                             ArrayRef<NamedDecl *> Params,
                                             SourceLocation RAngleLoc,
                                             Expr *RequiresClause)
    : TemplateLoc(TemplateLoc), LAngleLoc(LAngleLoc), RAngleLoc(RAngleLoc),
      NumParams(Params.size()), ContainsUnexpandedParameterPack(false),
      HasRequiresClause(RequiresClause != nullptr),
      HasConstrainedParameters(false) {
  for (unsigned Idx = 0; Idx < NumParams; ++Idx) {
    NamedDecl *P = Params[Idx];
    begin()[Idx] = P;

    bool IsPack = P->isTemplateParameterPack();
    if (const auto *NTTP = dyn_cast<NonTypeTemplateParmDecl>(P)) {
      if (!IsPack && NTTP->getType()->containsUnexpandedParameterPack())
        ContainsUnexpandedParameterPack = true;
      if (NTTP->hasPlaceholderTypeConstraint())
        HasConstrainedParameters = true;
    } else if (const auto *TTP = dyn_cast<TemplateTemplateParmDecl>(P)) {
      if (!IsPack &&
          TTP->getTemplateParameters()->containsUnexpandedParameterPack())
        ContainsUnexpandedParameterPack = true;
    } else if (const auto *TTP = dyn_cast<TemplateTypeParmDecl>(P)) {
      if (const TypeConstraint *TC = TTP->getTypeConstraint()) {
        if (TC->getImmediatelyDeclaredConstraint()
            ->containsUnexpandedParameterPack())
          ContainsUnexpandedParameterPack = true;
      }
      if (TTP->hasTypeConstraint())
        HasConstrainedParameters = true;
    } else {
      llvm_unreachable("unexpected template parameter type");
    }
    // FIXME: If a default argument contains an unexpanded parameter pack, the
    // template parameter list does too.
  }

  if (HasRequiresClause) {
    if (RequiresClause->containsUnexpandedParameterPack())
      ContainsUnexpandedParameterPack = true;
    *getTrailingObjects<Expr *>() = RequiresClause;
  }
}

bool TemplateParameterList::containsUnexpandedParameterPack() const {
  if (ContainsUnexpandedParameterPack)
    return true;
  if (!HasConstrainedParameters)
    return false;

  // An implicit constrained parameter might have had a use of an unexpanded
  // pack added to it after the template parameter list was created. All
  // implicit parameters are at the end of the parameter list.
  for (const NamedDecl *Param : llvm::reverse(asArray())) {
    if (!Param->isImplicit())
      break;

    if (const auto *TTP = dyn_cast<TemplateTypeParmDecl>(Param)) {
      const auto *TC = TTP->getTypeConstraint();
      if (TC && TC->getImmediatelyDeclaredConstraint()
                    ->containsUnexpandedParameterPack())
        return true;
    }
  }

  return false;
}

TemplateParameterList *
TemplateParameterList::Create(const ASTContext &C, SourceLocation TemplateLoc,
                              SourceLocation LAngleLoc,
                              ArrayRef<NamedDecl *> Params,
                              SourceLocation RAngleLoc, Expr *RequiresClause) {
  void *Mem = C.Allocate(totalSizeToAlloc<NamedDecl *, Expr *>(
                             Params.size(), RequiresClause ? 1u : 0u),
                         alignof(TemplateParameterList));
  return new (Mem) TemplateParameterList(C, TemplateLoc, LAngleLoc, Params,
                                         RAngleLoc, RequiresClause);
}

void TemplateParameterList::Profile(llvm::FoldingSetNodeID &ID,
                                    const ASTContext &C) const {
  const Expr *RC = getRequiresClause();
  ID.AddBoolean(RC != nullptr);
  if (RC)
    RC->Profile(ID, C, /*Canonical=*/true);
  ID.AddInteger(size());
  for (NamedDecl *D : *this) {
    if (const auto *NTTP = dyn_cast<NonTypeTemplateParmDecl>(D)) {
      ID.AddInteger(0);
      ID.AddBoolean(NTTP->isParameterPack());
      NTTP->getType().getCanonicalType().Profile(ID);
      ID.AddBoolean(NTTP->hasPlaceholderTypeConstraint());
      if (const Expr *E = NTTP->getPlaceholderTypeConstraint())
        E->Profile(ID, C, /*Canonical=*/true);
      continue;
    }
    if (const auto *TTP = dyn_cast<TemplateTypeParmDecl>(D)) {
      ID.AddInteger(1);
      ID.AddBoolean(TTP->isParameterPack());
      ID.AddBoolean(TTP->hasTypeConstraint());
      if (const TypeConstraint *TC = TTP->getTypeConstraint())
        TC->getImmediatelyDeclaredConstraint()->Profile(ID, C,
                                                        /*Canonical=*/true);
      continue;
    }
    const auto *TTP = cast<TemplateTemplateParmDecl>(D);
    ID.AddInteger(2);
    ID.AddBoolean(TTP->isParameterPack());
    TTP->getTemplateParameters()->Profile(ID, C);
  }
}

unsigned TemplateParameterList::getMinRequiredArguments() const {
  unsigned NumRequiredArgs = 0;
  for (const NamedDecl *P : asArray()) {
    if (P->isTemplateParameterPack()) {
      if (std::optional<unsigned> Expansions = getExpandedPackSize(P)) {
        NumRequiredArgs += *Expansions;
        continue;
      }
      break;
    }

    if (const auto *TTP = dyn_cast<TemplateTypeParmDecl>(P)) {
      if (TTP->hasDefaultArgument())
        break;
    } else if (const auto *NTTP = dyn_cast<NonTypeTemplateParmDecl>(P)) {
      if (NTTP->hasDefaultArgument())
        break;
    } else if (cast<TemplateTemplateParmDecl>(P)->hasDefaultArgument())
      break;

    ++NumRequiredArgs;
  }

  return NumRequiredArgs;
}

unsigned TemplateParameterList::getDepth() const {
  if (size() == 0)
    return 0;

  const NamedDecl *FirstParm = getParam(0);
  if (const auto *TTP = dyn_cast<TemplateTypeParmDecl>(FirstParm))
    return TTP->getDepth();
  else if (const auto *NTTP = dyn_cast<NonTypeTemplateParmDecl>(FirstParm))
    return NTTP->getDepth();
  else
    return cast<TemplateTemplateParmDecl>(FirstParm)->getDepth();
}

static bool AdoptTemplateParameterList(TemplateParameterList *Params,
                                       DeclContext *Owner) {
  bool Invalid = false;
  for (NamedDecl *P : *Params) {
    P->setDeclContext(Owner);

    if (const auto *TTP = dyn_cast<TemplateTemplateParmDecl>(P))
      if (AdoptTemplateParameterList(TTP->getTemplateParameters(), Owner))
        Invalid = true;

    if (P->isInvalidDecl())
      Invalid = true;
  }
  return Invalid;
}

void TemplateParameterList::
getAssociatedConstraints(llvm::SmallVectorImpl<const Expr *> &AC) const {
  if (HasConstrainedParameters)
    for (const NamedDecl *Param : *this) {
      if (const auto *TTP = dyn_cast<TemplateTypeParmDecl>(Param)) {
        if (const auto *TC = TTP->getTypeConstraint())
          AC.push_back(TC->getImmediatelyDeclaredConstraint());
      } else if (const auto *NTTP = dyn_cast<NonTypeTemplateParmDecl>(Param)) {
        if (const Expr *E = NTTP->getPlaceholderTypeConstraint())
          AC.push_back(E);
      }
    }
  if (HasRequiresClause)
    AC.push_back(getRequiresClause());
}

bool TemplateParameterList::hasAssociatedConstraints() const {
  return HasRequiresClause || HasConstrainedParameters;
}

bool TemplateParameterList::shouldIncludeTypeForArgument(
    const PrintingPolicy &Policy, const TemplateParameterList *TPL,
    unsigned Idx) {
  if (!TPL || Idx >= TPL->size() || Policy.AlwaysIncludeTypeForTemplateArgument)
    return true;
  const NamedDecl *TemplParam = TPL->getParam(Idx);
  if (const auto *ParamValueDecl =
          dyn_cast<NonTypeTemplateParmDecl>(TemplParam))
    if (ParamValueDecl->getType()->getContainedDeducedType())
      return true;
  return false;
}

namespace clang {

void *allocateDefaultArgStorageChain(const ASTContext &C) {
  return new (C) char[sizeof(void*) * 2];
}

} // namespace clang

//===----------------------------------------------------------------------===//
// TemplateDecl Implementation
//===----------------------------------------------------------------------===//

TemplateDecl::TemplateDecl(Kind DK, DeclContext *DC, SourceLocation L,
                           DeclarationName Name, TemplateParameterList *Params,
                           NamedDecl *Decl)
    : NamedDecl(DK, DC, L, Name), TemplatedDecl(Decl), TemplateParams(Params) {}

void TemplateDecl::anchor() {}

void TemplateDecl::
getAssociatedConstraints(llvm::SmallVectorImpl<const Expr *> &AC) const {
  TemplateParams->getAssociatedConstraints(AC);
  if (auto *FD = dyn_cast_or_null<FunctionDecl>(getTemplatedDecl()))
    if (const Expr *TRC = FD->getTrailingRequiresClause())
      AC.push_back(TRC);
}

bool TemplateDecl::hasAssociatedConstraints() const {
  if (TemplateParams->hasAssociatedConstraints())
    return true;
  if (auto *FD = dyn_cast_or_null<FunctionDecl>(getTemplatedDecl()))
    return FD->getTrailingRequiresClause();
  return false;
}

bool TemplateDecl::isTypeAlias() const {
  switch (getKind()) {
  case TemplateDecl::TypeAliasTemplate:
  case TemplateDecl::BuiltinTemplate:
    return true;
  default:
    return false;
  };
}

//===----------------------------------------------------------------------===//
// RedeclarableTemplateDecl Implementation
//===----------------------------------------------------------------------===//

void RedeclarableTemplateDecl::anchor() {}

RedeclarableTemplateDecl::CommonBase *RedeclarableTemplateDecl::getCommonPtr() const {
  if (Common)
    return Common;

  // Walk the previous-declaration chain until we either find a declaration
  // with a common pointer or we run out of previous declarations.
  SmallVector<const RedeclarableTemplateDecl *, 2> PrevDecls;
  for (const RedeclarableTemplateDecl *Prev = getPreviousDecl(); Prev;
       Prev = Prev->getPreviousDecl()) {
    if (Prev->Common) {
      Common = Prev->Common;
      break;
    }

    PrevDecls.push_back(Prev);
  }

  // If we never found a common pointer, allocate one now.
  if (!Common) {
    // FIXME: If any of the declarations is from an AST file, we probably
    // need an update record to add the common data.

    Common = newCommon(getASTContext());
  }

  // Update any previous declarations we saw with the common pointer.
  for (const RedeclarableTemplateDecl *Prev : PrevDecls)
    Prev->Common = Common;

  return Common;
}

void RedeclarableTemplateDecl::loadLazySpecializationsImpl() const {
  // Grab the most recent declaration to ensure we've loaded any lazy
  // redeclarations of this template.
  CommonBase *CommonBasePtr = getMostRecentDecl()->getCommonPtr();
  if (CommonBasePtr->LazySpecializations) {
    ASTContext &Context = getASTContext();
    GlobalDeclID *Specs = CommonBasePtr->LazySpecializations;
    CommonBasePtr->LazySpecializations = nullptr;
    unsigned SpecSize = (*Specs++).get();
    for (unsigned I = 0; I != SpecSize; ++I)
      (void)Context.getExternalSource()->GetExternalDecl(Specs[I]);
  }
}

template<class EntryType, typename... ProfileArguments>
typename RedeclarableTemplateDecl::SpecEntryTraits<EntryType>::DeclType *
RedeclarableTemplateDecl::findSpecializationImpl(
    llvm::FoldingSetVector<EntryType> &Specs, void *&InsertPos,
    ProfileArguments&&... ProfileArgs) {
  using SETraits = SpecEntryTraits<EntryType>;

  llvm::FoldingSetNodeID ID;
  EntryType::Profile(ID, std::forward<ProfileArguments>(ProfileArgs)...,
                     getASTContext());
  EntryType *Entry = Specs.FindNodeOrInsertPos(ID, InsertPos);
  return Entry ? SETraits::getDecl(Entry)->getMostRecentDecl() : nullptr;
}

template<class Derived, class EntryType>
void RedeclarableTemplateDecl::addSpecializationImpl(
    llvm::FoldingSetVector<EntryType> &Specializations, EntryType *Entry,
    void *InsertPos) {
  using SETraits = SpecEntryTraits<EntryType>;

  if (InsertPos) {
#ifndef NDEBUG
    void *CorrectInsertPos;
    assert(!findSpecializationImpl(Specializations,
                                   CorrectInsertPos,
                                   SETraits::getTemplateArgs(Entry)) &&
           InsertPos == CorrectInsertPos &&
           "given incorrect InsertPos for specialization");
#endif
    Specializations.InsertNode(Entry, InsertPos);
  } else {
    EntryType *Existing = Specializations.GetOrInsertNode(Entry);
    (void)Existing;
    assert(SETraits::getDecl(Existing)->isCanonicalDecl() &&
           "non-canonical specialization?");
  }

  if (ASTMutationListener *L = getASTMutationListener())
    L->AddedCXXTemplateSpecialization(cast<Derived>(this),
                                      SETraits::getDecl(Entry));
}

ArrayRef<TemplateArgument> RedeclarableTemplateDecl::getInjectedTemplateArgs() {
  TemplateParameterList *Params = getTemplateParameters();
  auto *CommonPtr = getCommonPtr();
  if (!CommonPtr->InjectedArgs) {
    auto &Context = getASTContext();
    SmallVector<TemplateArgument, 16> TemplateArgs;
    Context.getInjectedTemplateArgs(Params, TemplateArgs);
    CommonPtr->InjectedArgs =
        new (Context) TemplateArgument[TemplateArgs.size()];
    std::copy(TemplateArgs.begin(), TemplateArgs.end(),
              CommonPtr->InjectedArgs);
  }

  return llvm::ArrayRef(CommonPtr->InjectedArgs, Params->size());
}

//===----------------------------------------------------------------------===//
// FunctionTemplateDecl Implementation
//===----------------------------------------------------------------------===//

FunctionTemplateDecl *
FunctionTemplateDecl::Create(ASTContext &C, DeclContext *DC, SourceLocation L,
                             DeclarationName Name,
                             TemplateParameterList *Params, NamedDecl *Decl) {
  bool Invalid = AdoptTemplateParameterList(Params, cast<DeclContext>(Decl));
  auto *TD = new (C, DC) FunctionTemplateDecl(C, DC, L, Name, Params, Decl);
  if (Invalid)
    TD->setInvalidDecl();
  return TD;
}

FunctionTemplateDecl *
FunctionTemplateDecl::CreateDeserialized(ASTContext &C, GlobalDeclID ID) {
  return new (C, ID) FunctionTemplateDecl(C, nullptr, SourceLocation(),
                                          DeclarationName(), nullptr, nullptr);
}

RedeclarableTemplateDecl::CommonBase *
FunctionTemplateDecl::newCommon(ASTContext &C) const {
  auto *CommonPtr = new (C) Common;
  C.addDestruction(CommonPtr);
  return CommonPtr;
}

void FunctionTemplateDecl::LoadLazySpecializations() const {
  loadLazySpecializationsImpl();
}

llvm::FoldingSetVector<FunctionTemplateSpecializationInfo> &
FunctionTemplateDecl::getSpecializations() const {
  LoadLazySpecializations();
  return getCommonPtr()->Specializations;
}

FunctionDecl *
FunctionTemplateDecl::findSpecialization(ArrayRef<TemplateArgument> Args,
                                         void *&InsertPos) {
  return findSpecializationImpl(getSpecializations(), InsertPos, Args);
}

void FunctionTemplateDecl::addSpecialization(
      FunctionTemplateSpecializationInfo *Info, void *InsertPos) {
  addSpecializationImpl<FunctionTemplateDecl>(getSpecializations(), Info,
                                              InsertPos);
}

void FunctionTemplateDecl::mergePrevDecl(FunctionTemplateDecl *Prev) {
  using Base = RedeclarableTemplateDecl;

  // If we haven't created a common pointer yet, then it can just be created
  // with the usual method.
  if (!Base::Common)
    return;

  Common *ThisCommon = static_cast<Common *>(Base::Common);
  Common *PrevCommon = nullptr;
  SmallVector<FunctionTemplateDecl *, 8> PreviousDecls;
  for (; Prev; Prev = Prev->getPreviousDecl()) {
    if (Prev->Base::Common) {
      PrevCommon = static_cast<Common *>(Prev->Base::Common);
      break;
    }
    PreviousDecls.push_back(Prev);
  }

  // If the previous redecl chain hasn't created a common pointer yet, then just
  // use this common pointer.
  if (!PrevCommon) {
    for (auto *D : PreviousDecls)
      D->Base::Common = ThisCommon;
    return;
  }

  // Ensure we don't leak any important state.
  assert(ThisCommon->Specializations.size() == 0 &&
         "Can't merge incompatible declarations!");

  Base::Common = PrevCommon;
}

//===----------------------------------------------------------------------===//
// ClassTemplateDecl Implementation
//===----------------------------------------------------------------------===//

ClassTemplateDecl *ClassTemplateDecl::Create(ASTContext &C, DeclContext *DC,
                                             SourceLocation L,
                                             DeclarationName Name,
                                             TemplateParameterList *Params,
                                             NamedDecl *Decl) {
  bool Invalid = AdoptTemplateParameterList(Params, cast<DeclContext>(Decl));
  auto *TD = new (C, DC) ClassTemplateDecl(C, DC, L, Name, Params, Decl);
  if (Invalid)
    TD->setInvalidDecl();
  return TD;
}

ClassTemplateDecl *ClassTemplateDecl::CreateDeserialized(ASTContext &C,
                                                         GlobalDeclID ID) {
  return new (C, ID) ClassTemplateDecl(C, nullptr, SourceLocation(),
                                       DeclarationName(), nullptr, nullptr);
}

void ClassTemplateDecl::LoadLazySpecializations() const {
  loadLazySpecializationsImpl();
}

llvm::FoldingSetVector<ClassTemplateSpecializationDecl> &
ClassTemplateDecl::getSpecializations() const {
  LoadLazySpecializations();
  return getCommonPtr()->Specializations;
}

llvm::FoldingSetVector<ClassTemplatePartialSpecializationDecl> &
ClassTemplateDecl::getPartialSpecializations() const {
  LoadLazySpecializations();
  return getCommonPtr()->PartialSpecializations;
}

RedeclarableTemplateDecl::CommonBase *
ClassTemplateDecl::newCommon(ASTContext &C) const {
  auto *CommonPtr = new (C) Common;
  C.addDestruction(CommonPtr);
  return CommonPtr;
}

ClassTemplateSpecializationDecl *
ClassTemplateDecl::findSpecialization(ArrayRef<TemplateArgument> Args,
                                      void *&InsertPos) {
  return findSpecializationImpl(getSpecializations(), InsertPos, Args);
}

void ClassTemplateDecl::AddSpecialization(ClassTemplateSpecializationDecl *D,
                                          void *InsertPos) {
  addSpecializationImpl<ClassTemplateDecl>(getSpecializations(), D, InsertPos);
}

ClassTemplatePartialSpecializationDecl *
ClassTemplateDecl::findPartialSpecialization(
    ArrayRef<TemplateArgument> Args,
    TemplateParameterList *TPL, void *&InsertPos) {
  return findSpecializationImpl(getPartialSpecializations(), InsertPos, Args,
                                TPL);
}

void ClassTemplatePartialSpecializationDecl::Profile(
    llvm::FoldingSetNodeID &ID, ArrayRef<TemplateArgument> TemplateArgs,
    TemplateParameterList *TPL, const ASTContext &Context) {
  ID.AddInteger(TemplateArgs.size());
  for (const TemplateArgument &TemplateArg : TemplateArgs)
    TemplateArg.Profile(ID, Context);
  TPL->Profile(ID, Context);
}

void ClassTemplateDecl::AddPartialSpecialization(
                                      ClassTemplatePartialSpecializationDecl *D,
                                      void *InsertPos) {
  if (InsertPos)
    getPartialSpecializations().InsertNode(D, InsertPos);
  else {
    ClassTemplatePartialSpecializationDecl *Existing
      = getPartialSpecializations().GetOrInsertNode(D);
    (void)Existing;
    assert(Existing->isCanonicalDecl() && "Non-canonical specialization?");
  }

  if (ASTMutationListener *L = getASTMutationListener())
    L->AddedCXXTemplateSpecialization(this, D);
}

void ClassTemplateDecl::getPartialSpecializations(
    SmallVectorImpl<ClassTemplatePartialSpecializationDecl *> &PS) const {
  llvm::FoldingSetVector<ClassTemplatePartialSpecializationDecl> &PartialSpecs
    = getPartialSpecializations();
  PS.clear();
  PS.reserve(PartialSpecs.size());
  for (ClassTemplatePartialSpecializationDecl &P : PartialSpecs)
    PS.push_back(P.getMostRecentDecl());
}

ClassTemplatePartialSpecializationDecl *
ClassTemplateDecl::findPartialSpecialization(QualType T) {
  ASTContext &Context = getASTContext();
  for (ClassTemplatePartialSpecializationDecl &P :
       getPartialSpecializations()) {
    if (Context.hasSameType(P.getInjectedSpecializationType(), T))
      return P.getMostRecentDecl();
  }

  return nullptr;
}

ClassTemplatePartialSpecializationDecl *
ClassTemplateDecl::findPartialSpecInstantiatedFromMember(
                                    ClassTemplatePartialSpecializationDecl *D) {
  Decl *DCanon = D->getCanonicalDecl();
  for (ClassTemplatePartialSpecializationDecl &P : getPartialSpecializations()) {
    if (P.getInstantiatedFromMember()->getCanonicalDecl() == DCanon)
      return P.getMostRecentDecl();
  }

  return nullptr;
}

QualType
ClassTemplateDecl::getInjectedClassNameSpecialization() {
  Common *CommonPtr = getCommonPtr();
  if (!CommonPtr->InjectedClassNameType.isNull())
    return CommonPtr->InjectedClassNameType;

  // C++0x [temp.dep.type]p2:
  //  The template argument list of a primary template is a template argument
  //  list in which the nth template argument has the value of the nth template
  //  parameter of the class template. If the nth template parameter is a
  //  template parameter pack (14.5.3), the nth template argument is a pack
  //  expansion (14.5.3) whose pattern is the name of the template parameter
  //  pack.
  ASTContext &Context = getASTContext();
  TemplateParameterList *Params = getTemplateParameters();
  SmallVector<TemplateArgument, 16> TemplateArgs;
  Context.getInjectedTemplateArgs(Params, TemplateArgs);
  CommonPtr->InjectedClassNameType
    = Context.getTemplateSpecializationType(TemplateName(this),
                                            TemplateArgs);
  return CommonPtr->InjectedClassNameType;
}

//===----------------------------------------------------------------------===//
// TemplateTypeParm Allocation/Deallocation Method Implementations
//===----------------------------------------------------------------------===//

TemplateTypeParmDecl *TemplateTypeParmDecl::Create(
    const ASTContext &C, DeclContext *DC, SourceLocation KeyLoc,
    SourceLocation NameLoc, unsigned D, unsigned P, IdentifierInfo *Id,
    bool Typename, bool ParameterPack, bool HasTypeConstraint,
    std::optional<unsigned> NumExpanded) {
  auto *TTPDecl =
      new (C, DC,
           additionalSizeToAlloc<TypeConstraint>(HasTypeConstraint ? 1 : 0))
      TemplateTypeParmDecl(DC, KeyLoc, NameLoc, Id, Typename,
                           HasTypeConstraint, NumExpanded);
  QualType TTPType = C.getTemplateTypeParmType(D, P, ParameterPack, TTPDecl);
  TTPDecl->setTypeForDecl(TTPType.getTypePtr());
  return TTPDecl;
}

TemplateTypeParmDecl *
TemplateTypeParmDecl::CreateDeserialized(const ASTContext &C, GlobalDeclID ID) {
  return new (C, ID)
      TemplateTypeParmDecl(nullptr, SourceLocation(), SourceLocation(), nullptr,
                           false, false, std::nullopt);
}

TemplateTypeParmDecl *
TemplateTypeParmDecl::CreateDeserialized(const ASTContext &C, GlobalDeclID ID,
                                         bool HasTypeConstraint) {
  return new (C, ID,
              additionalSizeToAlloc<TypeConstraint>(HasTypeConstraint ? 1 : 0))
      TemplateTypeParmDecl(nullptr, SourceLocation(), SourceLocation(), nullptr,
                           false, HasTypeConstraint, std::nullopt);
}

SourceLocation TemplateTypeParmDecl::getDefaultArgumentLoc() const {
  return hasDefaultArgument() ? getDefaultArgument().getLocation()
                              : SourceLocation();
}

SourceRange TemplateTypeParmDecl::getSourceRange() const {
  if (hasDefaultArgument() && !defaultArgumentWasInherited())
    return SourceRange(getBeginLoc(),
                       getDefaultArgument().getSourceRange().getEnd());
  // TypeDecl::getSourceRange returns a range containing name location, which is
  // wrong for unnamed template parameters. e.g:
  // it will return <[[typename>]] instead of <[[typename]]>
  if (getDeclName().isEmpty())
    return SourceRange(getBeginLoc());
  return TypeDecl::getSourceRange();
}

void TemplateTypeParmDecl::setDefaultArgument(
    const ASTContext &C, const TemplateArgumentLoc &DefArg) {
  if (DefArg.getArgument().isNull())
    DefaultArgument.set(nullptr);
  else
    DefaultArgument.set(new (C) TemplateArgumentLoc(DefArg));
}

unsigned TemplateTypeParmDecl::getDepth() const {
  return getTypeForDecl()->castAs<TemplateTypeParmType>()->getDepth();
}

unsigned TemplateTypeParmDecl::getIndex() const {
  return getTypeForDecl()->castAs<TemplateTypeParmType>()->getIndex();
}

bool TemplateTypeParmDecl::isParameterPack() const {
  return getTypeForDecl()->castAs<TemplateTypeParmType>()->isParameterPack();
}

void TemplateTypeParmDecl::setTypeConstraint(
    ConceptReference *Loc, Expr *ImmediatelyDeclaredConstraint) {
  assert(HasTypeConstraint &&
         "HasTypeConstraint=true must be passed at construction in order to "
         "call setTypeConstraint");
  assert(!TypeConstraintInitialized &&
         "TypeConstraint was already initialized!");
  new (getTrailingObjects<TypeConstraint>())
      TypeConstraint(Loc, ImmediatelyDeclaredConstraint);
  TypeConstraintInitialized = true;
}

//===----------------------------------------------------------------------===//
// NonTypeTemplateParmDecl Method Implementations
//===----------------------------------------------------------------------===//

NonTypeTemplateParmDecl::NonTypeTemplateParmDecl(
    DeclContext *DC, SourceLocation StartLoc, SourceLocation IdLoc, unsigned D,
    unsigned P, const IdentifierInfo *Id, QualType T, TypeSourceInfo *TInfo,
    ArrayRef<QualType> ExpandedTypes, ArrayRef<TypeSourceInfo *> ExpandedTInfos)
    : DeclaratorDecl(NonTypeTemplateParm, DC, IdLoc, Id, T, TInfo, StartLoc),
      TemplateParmPosition(D, P), ParameterPack(true),
      ExpandedParameterPack(true), NumExpandedTypes(ExpandedTypes.size()) {
  if (!ExpandedTypes.empty() && !ExpandedTInfos.empty()) {
    auto TypesAndInfos =
        getTrailingObjects<std::pair<QualType, TypeSourceInfo *>>();
    for (unsigned I = 0; I != NumExpandedTypes; ++I) {
      new (&TypesAndInfos[I].first) QualType(ExpandedTypes[I]);
      TypesAndInfos[I].second = ExpandedTInfos[I];
    }
  }
}

NonTypeTemplateParmDecl *NonTypeTemplateParmDecl::Create(
    const ASTContext &C, DeclContext *DC, SourceLocation StartLoc,
    SourceLocation IdLoc, unsigned D, unsigned P, const IdentifierInfo *Id,
    QualType T, bool ParameterPack, TypeSourceInfo *TInfo) {
  AutoType *AT =
      C.getLangOpts().CPlusPlus20 ? T->getContainedAutoType() : nullptr;
  return new (C, DC,
              additionalSizeToAlloc<std::pair<QualType, TypeSourceInfo *>,
                                    Expr *>(0,
                                            AT && AT->isConstrained() ? 1 : 0))
      NonTypeTemplateParmDecl(DC, StartLoc, IdLoc, D, P, Id, T, ParameterPack,
                              TInfo);
}

NonTypeTemplateParmDecl *NonTypeTemplateParmDecl::Create(
    const ASTContext &C, DeclContext *DC, SourceLocation StartLoc,
    SourceLocation IdLoc, unsigned D, unsigned P, const IdentifierInfo *Id,
    QualType T, TypeSourceInfo *TInfo, ArrayRef<QualType> ExpandedTypes,
    ArrayRef<TypeSourceInfo *> ExpandedTInfos) {
  AutoType *AT = TInfo->getType()->getContainedAutoType();
  return new (C, DC,
              additionalSizeToAlloc<std::pair<QualType, TypeSourceInfo *>,
                                    Expr *>(
                  ExpandedTypes.size(), AT && AT->isConstrained() ? 1 : 0))
      NonTypeTemplateParmDecl(DC, StartLoc, IdLoc, D, P, Id, T, TInfo,
                              ExpandedTypes, ExpandedTInfos);
}

NonTypeTemplateParmDecl *
NonTypeTemplateParmDecl::CreateDeserialized(ASTContext &C, GlobalDeclID ID,
                                            bool HasTypeConstraint) {
  return new (C, ID, additionalSizeToAlloc<std::pair<QualType,
                                                     TypeSourceInfo *>,
                                           Expr *>(0,
                                                   HasTypeConstraint ? 1 : 0))
          NonTypeTemplateParmDecl(nullptr, SourceLocation(), SourceLocation(),
                                  0, 0, nullptr, QualType(), false, nullptr);
}

NonTypeTemplateParmDecl *
NonTypeTemplateParmDecl::CreateDeserialized(ASTContext &C, GlobalDeclID ID,
                                            unsigned NumExpandedTypes,
                                            bool HasTypeConstraint) {
  auto *NTTP =
      new (C, ID,
           additionalSizeToAlloc<std::pair<QualType, TypeSourceInfo *>, Expr *>(
               NumExpandedTypes, HasTypeConstraint ? 1 : 0))
          NonTypeTemplateParmDecl(nullptr, SourceLocation(), SourceLocation(),
                                  0, 0, nullptr, QualType(), nullptr,
                                  std::nullopt, std::nullopt);
  NTTP->NumExpandedTypes = NumExpandedTypes;
  return NTTP;
}

SourceRange NonTypeTemplateParmDecl::getSourceRange() const {
  if (hasDefaultArgument() && !defaultArgumentWasInherited())
    return SourceRange(getOuterLocStart(),
                       getDefaultArgument()->getSourceRange().getEnd());
  return DeclaratorDecl::getSourceRange();
}

SourceLocation NonTypeTemplateParmDecl::getDefaultArgumentLoc() const {
  return hasDefaultArgument()
    ? getDefaultArgument()->getSourceRange().getBegin()
    : SourceLocation();
}

//===----------------------------------------------------------------------===//
// TemplateTemplateParmDecl Method Implementations
//===----------------------------------------------------------------------===//

void TemplateTemplateParmDecl::anchor() {}

TemplateTemplateParmDecl::TemplateTemplateParmDecl(
    DeclContext *DC, SourceLocation L, unsigned D, unsigned P,
    IdentifierInfo *Id, bool Typename, TemplateParameterList *Params,
    ArrayRef<TemplateParameterList *> Expansions)
    : TemplateDecl(TemplateTemplateParm, DC, L, Id, Params),
      TemplateParmPosition(D, P), Typename(Typename), ParameterPack(true),
      ExpandedParameterPack(true), NumExpandedParams(Expansions.size()) {
  if (!Expansions.empty())
    std::uninitialized_copy(Expansions.begin(), Expansions.end(),
                            getTrailingObjects<TemplateParameterList *>());
}

TemplateTemplateParmDecl *
TemplateTemplateParmDecl::Create(const ASTContext &C, DeclContext *DC,
                                 SourceLocation L, unsigned D, unsigned P,
                                 bool ParameterPack, IdentifierInfo *Id,
                                 bool Typename, TemplateParameterList *Params) {
  return new (C, DC) TemplateTemplateParmDecl(DC, L, D, P, ParameterPack, Id,
                                              Typename, Params);
}

TemplateTemplateParmDecl *
TemplateTemplateParmDecl::Create(const ASTContext &C, DeclContext *DC,
                                 SourceLocation L, unsigned D, unsigned P,
                                 IdentifierInfo *Id, bool Typename,
                                 TemplateParameterList *Params,
                                 ArrayRef<TemplateParameterList *> Expansions) {
  return new (C, DC,
              additionalSizeToAlloc<TemplateParameterList *>(Expansions.size()))
      TemplateTemplateParmDecl(DC, L, D, P, Id, Typename, Params, Expansions);
}

TemplateTemplateParmDecl *
TemplateTemplateParmDecl::CreateDeserialized(ASTContext &C, GlobalDeclID ID) {
  return new (C, ID) TemplateTemplateParmDecl(nullptr, SourceLocation(), 0, 0,
                                              false, nullptr, false, nullptr);
}

TemplateTemplateParmDecl *
TemplateTemplateParmDecl::CreateDeserialized(ASTContext &C, GlobalDeclID ID,
                                             unsigned NumExpansions) {
  auto *TTP =
      new (C, ID, additionalSizeToAlloc<TemplateParameterList *>(NumExpansions))
          TemplateTemplateParmDecl(nullptr, SourceLocation(), 0, 0, nullptr,
                                   false, nullptr, std::nullopt);
  TTP->NumExpandedParams = NumExpansions;
  return TTP;
}

SourceLocation TemplateTemplateParmDecl::getDefaultArgumentLoc() const {
  return hasDefaultArgument() ? getDefaultArgument().getLocation()
                              : SourceLocation();
}

void TemplateTemplateParmDecl::setDefaultArgument(
    const ASTContext &C, const TemplateArgumentLoc &DefArg) {
  if (DefArg.getArgument().isNull())
    DefaultArgument.set(nullptr);
  else
    DefaultArgument.set(new (C) TemplateArgumentLoc(DefArg));
}

//===----------------------------------------------------------------------===//
// TemplateArgumentList Implementation
//===----------------------------------------------------------------------===//
TemplateArgumentList::TemplateArgumentList(ArrayRef<TemplateArgument> Args)
    : NumArguments(Args.size()) {
  std::uninitialized_copy(Args.begin(), Args.end(),
                          getTrailingObjects<TemplateArgument>());
}

TemplateArgumentList *
TemplateArgumentList::CreateCopy(ASTContext &Context,
                                 ArrayRef<TemplateArgument> Args) {
  void *Mem = Context.Allocate(totalSizeToAlloc<TemplateArgument>(Args.size()));
  return new (Mem) TemplateArgumentList(Args);
}

FunctionTemplateSpecializationInfo *FunctionTemplateSpecializationInfo::Create(
    ASTContext &C, FunctionDecl *FD, FunctionTemplateDecl *Template,
    TemplateSpecializationKind TSK, TemplateArgumentList *TemplateArgs,
    const TemplateArgumentListInfo *TemplateArgsAsWritten, SourceLocation POI,
    MemberSpecializationInfo *MSInfo) {
  const ASTTemplateArgumentListInfo *ArgsAsWritten = nullptr;
  if (TemplateArgsAsWritten)
    ArgsAsWritten = ASTTemplateArgumentListInfo::Create(C,
                                                        *TemplateArgsAsWritten);

  void *Mem =
      C.Allocate(totalSizeToAlloc<MemberSpecializationInfo *>(MSInfo ? 1 : 0));
  return new (Mem) FunctionTemplateSpecializationInfo(
      FD, Template, TSK, TemplateArgs, ArgsAsWritten, POI, MSInfo);
}

//===----------------------------------------------------------------------===//
// ClassTemplateSpecializationDecl Implementation
//===----------------------------------------------------------------------===//

ClassTemplateSpecializationDecl::
ClassTemplateSpecializationDecl(ASTContext &Context, Kind DK, TagKind TK,
                                DeclContext *DC, SourceLocation StartLoc,
                                SourceLocation IdLoc,
                                ClassTemplateDecl *SpecializedTemplate,
                                ArrayRef<TemplateArgument> Args,
                                ClassTemplateSpecializationDecl *PrevDecl)
    : CXXRecordDecl(DK, TK, Context, DC, StartLoc, IdLoc,
                    SpecializedTemplate->getIdentifier(), PrevDecl),
    SpecializedTemplate(SpecializedTemplate),
    TemplateArgs(TemplateArgumentList::CreateCopy(Context, Args)),
    SpecializationKind(TSK_Undeclared) {
}

ClassTemplateSpecializationDecl::ClassTemplateSpecializationDecl(ASTContext &C,
                                                                 Kind DK)
    : CXXRecordDecl(DK, TagTypeKind::Struct, C, nullptr, SourceLocation(),
                    SourceLocation(), nullptr, nullptr),
      SpecializationKind(TSK_Undeclared) {}

ClassTemplateSpecializationDecl *
ClassTemplateSpecializationDecl::Create(ASTContext &Context, TagKind TK,
                                        DeclContext *DC,
                                        SourceLocation StartLoc,
                                        SourceLocation IdLoc,
                                        ClassTemplateDecl *SpecializedTemplate,
                                        ArrayRef<TemplateArgument> Args,
                                   ClassTemplateSpecializationDecl *PrevDecl) {
  auto *Result =
      new (Context, DC) ClassTemplateSpecializationDecl(
          Context, ClassTemplateSpecialization, TK, DC, StartLoc, IdLoc,
          SpecializedTemplate, Args, PrevDecl);
  Result->setMayHaveOutOfDateDef(false);

  // If the template decl is incomplete, copy the external lexical storage from
  // the base template. This allows instantiations of incomplete types to
  // complete using the external AST if the template's declaration came from an
  // external AST.
  if (!SpecializedTemplate->getTemplatedDecl()->isCompleteDefinition())
    Result->setHasExternalLexicalStorage(
      SpecializedTemplate->getTemplatedDecl()->hasExternalLexicalStorage());

  Context.getTypeDeclType(Result, PrevDecl);
  return Result;
}

ClassTemplateSpecializationDecl *
ClassTemplateSpecializationDecl::CreateDeserialized(ASTContext &C,
                                                    GlobalDeclID ID) {
  auto *Result =
    new (C, ID) ClassTemplateSpecializationDecl(C, ClassTemplateSpecialization);
  Result->setMayHaveOutOfDateDef(false);
  return Result;
}

void ClassTemplateSpecializationDecl::getNameForDiagnostic(
    raw_ostream &OS, const PrintingPolicy &Policy, bool Qualified) const {
  NamedDecl::getNameForDiagnostic(OS, Policy, Qualified);

  const auto *PS = dyn_cast<ClassTemplatePartialSpecializationDecl>(this);
  if (const ASTTemplateArgumentListInfo *ArgsAsWritten =
          PS ? PS->getTemplateArgsAsWritten() : nullptr) {
    printTemplateArgumentList(
        OS, ArgsAsWritten->arguments(), Policy,
        getSpecializedTemplate()->getTemplateParameters());
  } else {
    const TemplateArgumentList &TemplateArgs = getTemplateArgs();
    printTemplateArgumentList(
        OS, TemplateArgs.asArray(), Policy,
        getSpecializedTemplate()->getTemplateParameters());
  }
}

ClassTemplateDecl *
ClassTemplateSpecializationDecl::getSpecializedTemplate() const {
  if (const auto *PartialSpec =
          SpecializedTemplate.dyn_cast<SpecializedPartialSpecialization*>())
    return PartialSpec->PartialSpecialization->getSpecializedTemplate();
  return SpecializedTemplate.get<ClassTemplateDecl*>();
}

SourceRange
ClassTemplateSpecializationDecl::getSourceRange() const {
  switch (getSpecializationKind()) {
  case TSK_Undeclared:
  case TSK_ImplicitInstantiation: {
    llvm::PointerUnion<ClassTemplateDecl *,
                       ClassTemplatePartialSpecializationDecl *>
        Pattern = getSpecializedTemplateOrPartial();
    assert(!Pattern.isNull() &&
           "Class template specialization without pattern?");
    if (const auto *CTPSD =
            Pattern.dyn_cast<ClassTemplatePartialSpecializationDecl *>())
      return CTPSD->getSourceRange();
    return Pattern.get<ClassTemplateDecl *>()->getSourceRange();
  }
  case TSK_ExplicitSpecialization: {
    SourceRange Range = CXXRecordDecl::getSourceRange();
    if (const ASTTemplateArgumentListInfo *Args = getTemplateArgsAsWritten();
        !isThisDeclarationADefinition() && Args)
      Range.setEnd(Args->getRAngleLoc());
    return Range;
  }
  case TSK_ExplicitInstantiationDeclaration:
  case TSK_ExplicitInstantiationDefinition: {
    SourceRange Range = CXXRecordDecl::getSourceRange();
    if (SourceLocation ExternKW = getExternKeywordLoc(); ExternKW.isValid())
      Range.setBegin(ExternKW);
    else if (SourceLocation TemplateKW = getTemplateKeywordLoc();
             TemplateKW.isValid())
      Range.setBegin(TemplateKW);
    if (const ASTTemplateArgumentListInfo *Args = getTemplateArgsAsWritten())
      Range.setEnd(Args->getRAngleLoc());
    return Range;
  }
<<<<<<< HEAD
  }
  llvm_unreachable("unhandled template specialization kind");
}

void ClassTemplateSpecializationDecl::setExternKeywordLoc(SourceLocation Loc) {
  auto *Info = ExplicitInfo.dyn_cast<ExplicitInstantiationInfo *>();
  if (!Info) {
    // Don't allocate if the location is invalid.
    if (Loc.isInvalid())
      return;
    Info = new (getASTContext()) ExplicitInstantiationInfo;
    Info->TemplateArgsAsWritten = getTemplateArgsAsWritten();
    ExplicitInfo = Info;
  }
  Info->ExternKeywordLoc = Loc;
}

void ClassTemplateSpecializationDecl::setTemplateKeywordLoc(
    SourceLocation Loc) {
  auto *Info = ExplicitInfo.dyn_cast<ExplicitInstantiationInfo *>();
  if (!Info) {
    // Don't allocate if the location is invalid.
    if (Loc.isInvalid())
      return;
    Info = new (getASTContext()) ExplicitInstantiationInfo;
    Info->TemplateArgsAsWritten = getTemplateArgsAsWritten();
    ExplicitInfo = Info;
  }
=======
  }
  llvm_unreachable("unhandled template specialization kind");
}

void ClassTemplateSpecializationDecl::setExternKeywordLoc(SourceLocation Loc) {
  auto *Info = ExplicitInfo.dyn_cast<ExplicitInstantiationInfo *>();
  if (!Info) {
    // Don't allocate if the location is invalid.
    if (Loc.isInvalid())
      return;
    Info = new (getASTContext()) ExplicitInstantiationInfo;
    Info->TemplateArgsAsWritten = getTemplateArgsAsWritten();
    ExplicitInfo = Info;
  }
  Info->ExternKeywordLoc = Loc;
}

void ClassTemplateSpecializationDecl::setTemplateKeywordLoc(
    SourceLocation Loc) {
  auto *Info = ExplicitInfo.dyn_cast<ExplicitInstantiationInfo *>();
  if (!Info) {
    // Don't allocate if the location is invalid.
    if (Loc.isInvalid())
      return;
    Info = new (getASTContext()) ExplicitInstantiationInfo;
    Info->TemplateArgsAsWritten = getTemplateArgsAsWritten();
    ExplicitInfo = Info;
  }
>>>>>>> 97025bd9
  Info->TemplateKeywordLoc = Loc;
}

//===----------------------------------------------------------------------===//
// ConceptDecl Implementation
//===----------------------------------------------------------------------===//
ConceptDecl *ConceptDecl::Create(ASTContext &C, DeclContext *DC,
                                 SourceLocation L, DeclarationName Name,
                                 TemplateParameterList *Params,
                                 Expr *ConstraintExpr) {
  bool Invalid = AdoptTemplateParameterList(Params, DC);
  auto *TD = new (C, DC) ConceptDecl(DC, L, Name, Params, ConstraintExpr);
  if (Invalid)
    TD->setInvalidDecl();
  return TD;
}

ConceptDecl *ConceptDecl::CreateDeserialized(ASTContext &C, GlobalDeclID ID) {
  ConceptDecl *Result = new (C, ID) ConceptDecl(nullptr, SourceLocation(),
                                                DeclarationName(),
                                                nullptr, nullptr);

  return Result;
}

//===----------------------------------------------------------------------===//
// ImplicitConceptSpecializationDecl Implementation
//===----------------------------------------------------------------------===//
ImplicitConceptSpecializationDecl::ImplicitConceptSpecializationDecl(
    DeclContext *DC, SourceLocation SL,
    ArrayRef<TemplateArgument> ConvertedArgs)
    : Decl(ImplicitConceptSpecialization, DC, SL),
      NumTemplateArgs(ConvertedArgs.size()) {
  setTemplateArguments(ConvertedArgs);
}

ImplicitConceptSpecializationDecl::ImplicitConceptSpecializationDecl(
    EmptyShell Empty, unsigned NumTemplateArgs)
    : Decl(ImplicitConceptSpecialization, Empty),
      NumTemplateArgs(NumTemplateArgs) {}

ImplicitConceptSpecializationDecl *ImplicitConceptSpecializationDecl::Create(
    const ASTContext &C, DeclContext *DC, SourceLocation SL,
    ArrayRef<TemplateArgument> ConvertedArgs) {
  return new (C, DC,
              additionalSizeToAlloc<TemplateArgument>(ConvertedArgs.size()))
      ImplicitConceptSpecializationDecl(DC, SL, ConvertedArgs);
}

ImplicitConceptSpecializationDecl *
ImplicitConceptSpecializationDecl::CreateDeserialized(
    const ASTContext &C, GlobalDeclID ID, unsigned NumTemplateArgs) {
  return new (C, ID, additionalSizeToAlloc<TemplateArgument>(NumTemplateArgs))
      ImplicitConceptSpecializationDecl(EmptyShell{}, NumTemplateArgs);
}

void ImplicitConceptSpecializationDecl::setTemplateArguments(
    ArrayRef<TemplateArgument> Converted) {
  assert(Converted.size() == NumTemplateArgs);
  std::uninitialized_copy(Converted.begin(), Converted.end(),
                          getTrailingObjects<TemplateArgument>());
}

//===----------------------------------------------------------------------===//
// ClassTemplatePartialSpecializationDecl Implementation
//===----------------------------------------------------------------------===//
void ClassTemplatePartialSpecializationDecl::anchor() {}

ClassTemplatePartialSpecializationDecl::ClassTemplatePartialSpecializationDecl(
    ASTContext &Context, TagKind TK, DeclContext *DC, SourceLocation StartLoc,
    SourceLocation IdLoc, TemplateParameterList *Params,
    ClassTemplateDecl *SpecializedTemplate, ArrayRef<TemplateArgument> Args,
    ClassTemplatePartialSpecializationDecl *PrevDecl)
    : ClassTemplateSpecializationDecl(
          Context, ClassTemplatePartialSpecialization, TK, DC, StartLoc, IdLoc,
          SpecializedTemplate, Args, PrevDecl),
      TemplateParams(Params), InstantiatedFromMember(nullptr, false) {
  if (AdoptTemplateParameterList(Params, this))
    setInvalidDecl();
}

ClassTemplatePartialSpecializationDecl *
ClassTemplatePartialSpecializationDecl::Create(
    ASTContext &Context, TagKind TK, DeclContext *DC, SourceLocation StartLoc,
    SourceLocation IdLoc, TemplateParameterList *Params,
    ClassTemplateDecl *SpecializedTemplate, ArrayRef<TemplateArgument> Args,
    QualType CanonInjectedType,
    ClassTemplatePartialSpecializationDecl *PrevDecl) {
  auto *Result = new (Context, DC) ClassTemplatePartialSpecializationDecl(
      Context, TK, DC, StartLoc, IdLoc, Params, SpecializedTemplate, Args,
      PrevDecl);
  Result->setSpecializationKind(TSK_ExplicitSpecialization);
  Result->setMayHaveOutOfDateDef(false);

  Context.getInjectedClassNameType(Result, CanonInjectedType);
  return Result;
}

ClassTemplatePartialSpecializationDecl *
ClassTemplatePartialSpecializationDecl::CreateDeserialized(ASTContext &C,
                                                           GlobalDeclID ID) {
  auto *Result = new (C, ID) ClassTemplatePartialSpecializationDecl(C);
  Result->setMayHaveOutOfDateDef(false);
  return Result;
}

SourceRange ClassTemplatePartialSpecializationDecl::getSourceRange() const {
  if (const ClassTemplatePartialSpecializationDecl *MT =
          getInstantiatedFromMember();
      MT && !isMemberSpecialization())
    return MT->getSourceRange();
  SourceRange Range = ClassTemplateSpecializationDecl::getSourceRange();
  if (const TemplateParameterList *TPL = getTemplateParameters();
      TPL && !getNumTemplateParameterLists())
    Range.setBegin(TPL->getTemplateLoc());
  return Range;
}

//===----------------------------------------------------------------------===//
// FriendTemplateDecl Implementation
//===----------------------------------------------------------------------===//

void FriendTemplateDecl::anchor() {}

FriendTemplateDecl *
FriendTemplateDecl::Create(ASTContext &Context, DeclContext *DC,
                           SourceLocation L,
                           MutableArrayRef<TemplateParameterList *> Params,
                           FriendUnion Friend, SourceLocation FLoc) {
  TemplateParameterList **TPL = nullptr;
  if (!Params.empty()) {
    TPL = new (Context) TemplateParameterList *[Params.size()];
    llvm::copy(Params, TPL);
  }
  return new (Context, DC)
      FriendTemplateDecl(DC, L, TPL, Params.size(), Friend, FLoc);
}

FriendTemplateDecl *FriendTemplateDecl::CreateDeserialized(ASTContext &C,
                                                           GlobalDeclID ID) {
  return new (C, ID) FriendTemplateDecl(EmptyShell());
}

//===----------------------------------------------------------------------===//
// TypeAliasTemplateDecl Implementation
//===----------------------------------------------------------------------===//

TypeAliasTemplateDecl *
TypeAliasTemplateDecl::Create(ASTContext &C, DeclContext *DC, SourceLocation L,
                              DeclarationName Name,
                              TemplateParameterList *Params, NamedDecl *Decl) {
  bool Invalid = AdoptTemplateParameterList(Params, DC);
  auto *TD = new (C, DC) TypeAliasTemplateDecl(C, DC, L, Name, Params, Decl);
  if (Invalid)
    TD->setInvalidDecl();
  return TD;
}

TypeAliasTemplateDecl *
TypeAliasTemplateDecl::CreateDeserialized(ASTContext &C, GlobalDeclID ID) {
  return new (C, ID) TypeAliasTemplateDecl(C, nullptr, SourceLocation(),
                                           DeclarationName(), nullptr, nullptr);
}

RedeclarableTemplateDecl::CommonBase *
TypeAliasTemplateDecl::newCommon(ASTContext &C) const {
  auto *CommonPtr = new (C) Common;
  C.addDestruction(CommonPtr);
  return CommonPtr;
}

//===----------------------------------------------------------------------===//
// VarTemplateDecl Implementation
//===----------------------------------------------------------------------===//

VarTemplateDecl *VarTemplateDecl::getDefinition() {
  VarTemplateDecl *CurD = this;
  while (CurD) {
    if (CurD->isThisDeclarationADefinition())
      return CurD;
    CurD = CurD->getPreviousDecl();
  }
  return nullptr;
}

VarTemplateDecl *VarTemplateDecl::Create(ASTContext &C, DeclContext *DC,
                                         SourceLocation L, DeclarationName Name,
                                         TemplateParameterList *Params,
                                         VarDecl *Decl) {
  bool Invalid = AdoptTemplateParameterList(Params, DC);
  auto *TD = new (C, DC) VarTemplateDecl(C, DC, L, Name, Params, Decl);
  if (Invalid)
    TD->setInvalidDecl();
  return TD;
}

VarTemplateDecl *VarTemplateDecl::CreateDeserialized(ASTContext &C,
                                                     GlobalDeclID ID) {
  return new (C, ID) VarTemplateDecl(C, nullptr, SourceLocation(),
                                     DeclarationName(), nullptr, nullptr);
}

void VarTemplateDecl::LoadLazySpecializations() const {
  loadLazySpecializationsImpl();
}

llvm::FoldingSetVector<VarTemplateSpecializationDecl> &
VarTemplateDecl::getSpecializations() const {
  LoadLazySpecializations();
  return getCommonPtr()->Specializations;
}

llvm::FoldingSetVector<VarTemplatePartialSpecializationDecl> &
VarTemplateDecl::getPartialSpecializations() const {
  LoadLazySpecializations();
  return getCommonPtr()->PartialSpecializations;
}

RedeclarableTemplateDecl::CommonBase *
VarTemplateDecl::newCommon(ASTContext &C) const {
  auto *CommonPtr = new (C) Common;
  C.addDestruction(CommonPtr);
  return CommonPtr;
}

VarTemplateSpecializationDecl *
VarTemplateDecl::findSpecialization(ArrayRef<TemplateArgument> Args,
                                    void *&InsertPos) {
  return findSpecializationImpl(getSpecializations(), InsertPos, Args);
}

void VarTemplateDecl::AddSpecialization(VarTemplateSpecializationDecl *D,
                                        void *InsertPos) {
  addSpecializationImpl<VarTemplateDecl>(getSpecializations(), D, InsertPos);
}

VarTemplatePartialSpecializationDecl *
VarTemplateDecl::findPartialSpecialization(ArrayRef<TemplateArgument> Args,
     TemplateParameterList *TPL, void *&InsertPos) {
  return findSpecializationImpl(getPartialSpecializations(), InsertPos, Args,
                                TPL);
}

void VarTemplatePartialSpecializationDecl::Profile(
    llvm::FoldingSetNodeID &ID, ArrayRef<TemplateArgument> TemplateArgs,
    TemplateParameterList *TPL, const ASTContext &Context) {
  ID.AddInteger(TemplateArgs.size());
  for (const TemplateArgument &TemplateArg : TemplateArgs)
    TemplateArg.Profile(ID, Context);
  TPL->Profile(ID, Context);
}

void VarTemplateDecl::AddPartialSpecialization(
    VarTemplatePartialSpecializationDecl *D, void *InsertPos) {
  if (InsertPos)
    getPartialSpecializations().InsertNode(D, InsertPos);
  else {
    VarTemplatePartialSpecializationDecl *Existing =
        getPartialSpecializations().GetOrInsertNode(D);
    (void)Existing;
    assert(Existing->isCanonicalDecl() && "Non-canonical specialization?");
  }

  if (ASTMutationListener *L = getASTMutationListener())
    L->AddedCXXTemplateSpecialization(this, D);
}

void VarTemplateDecl::getPartialSpecializations(
    SmallVectorImpl<VarTemplatePartialSpecializationDecl *> &PS) const {
  llvm::FoldingSetVector<VarTemplatePartialSpecializationDecl> &PartialSpecs =
      getPartialSpecializations();
  PS.clear();
  PS.reserve(PartialSpecs.size());
  for (VarTemplatePartialSpecializationDecl &P : PartialSpecs)
    PS.push_back(P.getMostRecentDecl());
}

VarTemplatePartialSpecializationDecl *
VarTemplateDecl::findPartialSpecInstantiatedFromMember(
    VarTemplatePartialSpecializationDecl *D) {
  Decl *DCanon = D->getCanonicalDecl();
  for (VarTemplatePartialSpecializationDecl &P : getPartialSpecializations()) {
    if (P.getInstantiatedFromMember()->getCanonicalDecl() == DCanon)
      return P.getMostRecentDecl();
  }

  return nullptr;
}

//===----------------------------------------------------------------------===//
// VarTemplateSpecializationDecl Implementation
//===----------------------------------------------------------------------===//

VarTemplateSpecializationDecl::VarTemplateSpecializationDecl(
    Kind DK, ASTContext &Context, DeclContext *DC, SourceLocation StartLoc,
    SourceLocation IdLoc, VarTemplateDecl *SpecializedTemplate, QualType T,
    TypeSourceInfo *TInfo, StorageClass S, ArrayRef<TemplateArgument> Args)
    : VarDecl(DK, Context, DC, StartLoc, IdLoc,
              SpecializedTemplate->getIdentifier(), T, TInfo, S),
      SpecializedTemplate(SpecializedTemplate),
      TemplateArgs(TemplateArgumentList::CreateCopy(Context, Args)),
      SpecializationKind(TSK_Undeclared), IsCompleteDefinition(false) {}

VarTemplateSpecializationDecl::VarTemplateSpecializationDecl(Kind DK,
                                                             ASTContext &C)
    : VarDecl(DK, C, nullptr, SourceLocation(), SourceLocation(), nullptr,
              QualType(), nullptr, SC_None),
      SpecializationKind(TSK_Undeclared), IsCompleteDefinition(false) {}

VarTemplateSpecializationDecl *VarTemplateSpecializationDecl::Create(
    ASTContext &Context, DeclContext *DC, SourceLocation StartLoc,
    SourceLocation IdLoc, VarTemplateDecl *SpecializedTemplate, QualType T,
    TypeSourceInfo *TInfo, StorageClass S, ArrayRef<TemplateArgument> Args) {
  return new (Context, DC) VarTemplateSpecializationDecl(
      VarTemplateSpecialization, Context, DC, StartLoc, IdLoc,
      SpecializedTemplate, T, TInfo, S, Args);
}

VarTemplateSpecializationDecl *
VarTemplateSpecializationDecl::CreateDeserialized(ASTContext &C,
                                                  GlobalDeclID ID) {
  return new (C, ID)
      VarTemplateSpecializationDecl(VarTemplateSpecialization, C);
}

void VarTemplateSpecializationDecl::getNameForDiagnostic(
    raw_ostream &OS, const PrintingPolicy &Policy, bool Qualified) const {
  NamedDecl::getNameForDiagnostic(OS, Policy, Qualified);

  const auto *PS = dyn_cast<VarTemplatePartialSpecializationDecl>(this);
  if (const ASTTemplateArgumentListInfo *ArgsAsWritten =
          PS ? PS->getTemplateArgsAsWritten() : nullptr) {
    printTemplateArgumentList(
        OS, ArgsAsWritten->arguments(), Policy,
        getSpecializedTemplate()->getTemplateParameters());
  } else {
    const TemplateArgumentList &TemplateArgs = getTemplateArgs();
    printTemplateArgumentList(
        OS, TemplateArgs.asArray(), Policy,
        getSpecializedTemplate()->getTemplateParameters());
  }
}

VarTemplateDecl *VarTemplateSpecializationDecl::getSpecializedTemplate() const {
  if (const auto *PartialSpec =
          SpecializedTemplate.dyn_cast<SpecializedPartialSpecialization *>())
    return PartialSpec->PartialSpecialization->getSpecializedTemplate();
  return SpecializedTemplate.get<VarTemplateDecl *>();
}

SourceRange VarTemplateSpecializationDecl::getSourceRange() const {
  switch (getSpecializationKind()) {
  case TSK_Undeclared:
  case TSK_ImplicitInstantiation: {
    llvm::PointerUnion<VarTemplateDecl *,
                       VarTemplatePartialSpecializationDecl *>
        Pattern = getSpecializedTemplateOrPartial();
    assert(!Pattern.isNull() &&
           "Variable template specialization without pattern?");
    if (const auto *VTPSD =
            Pattern.dyn_cast<VarTemplatePartialSpecializationDecl *>())
      return VTPSD->getSourceRange();
    VarTemplateDecl *VTD = Pattern.get<VarTemplateDecl *>();
    if (hasInit()) {
      if (VarTemplateDecl *Definition = VTD->getDefinition())
        return Definition->getSourceRange();
    }
    return VTD->getCanonicalDecl()->getSourceRange();
<<<<<<< HEAD
  }
  case TSK_ExplicitSpecialization: {
    SourceRange Range = VarDecl::getSourceRange();
    if (const ASTTemplateArgumentListInfo *Args = getTemplateArgsAsWritten();
        !hasInit() && Args)
      Range.setEnd(Args->getRAngleLoc());
    return Range;
  }
  case TSK_ExplicitInstantiationDeclaration:
  case TSK_ExplicitInstantiationDefinition: {
    SourceRange Range = VarDecl::getSourceRange();
    if (SourceLocation ExternKW = getExternKeywordLoc(); ExternKW.isValid())
      Range.setBegin(ExternKW);
    else if (SourceLocation TemplateKW = getTemplateKeywordLoc();
             TemplateKW.isValid())
      Range.setBegin(TemplateKW);
    if (const ASTTemplateArgumentListInfo *Args = getTemplateArgsAsWritten())
      Range.setEnd(Args->getRAngleLoc());
    return Range;
  }
=======
  }
  case TSK_ExplicitSpecialization: {
    SourceRange Range = VarDecl::getSourceRange();
    if (const ASTTemplateArgumentListInfo *Args = getTemplateArgsAsWritten();
        !hasInit() && Args)
      Range.setEnd(Args->getRAngleLoc());
    return Range;
  }
  case TSK_ExplicitInstantiationDeclaration:
  case TSK_ExplicitInstantiationDefinition: {
    SourceRange Range = VarDecl::getSourceRange();
    if (SourceLocation ExternKW = getExternKeywordLoc(); ExternKW.isValid())
      Range.setBegin(ExternKW);
    else if (SourceLocation TemplateKW = getTemplateKeywordLoc();
             TemplateKW.isValid())
      Range.setBegin(TemplateKW);
    if (const ASTTemplateArgumentListInfo *Args = getTemplateArgsAsWritten())
      Range.setEnd(Args->getRAngleLoc());
    return Range;
  }
>>>>>>> 97025bd9
  }
  llvm_unreachable("unhandled template specialization kind");
}

void VarTemplateSpecializationDecl::setExternKeywordLoc(SourceLocation Loc) {
  auto *Info = ExplicitInfo.dyn_cast<ExplicitInstantiationInfo *>();
  if (!Info) {
    // Don't allocate if the location is invalid.
    if (Loc.isInvalid())
      return;
    Info = new (getASTContext()) ExplicitInstantiationInfo;
    Info->TemplateArgsAsWritten = getTemplateArgsAsWritten();
    ExplicitInfo = Info;
  }
  Info->ExternKeywordLoc = Loc;
}

void VarTemplateSpecializationDecl::setTemplateKeywordLoc(SourceLocation Loc) {
  auto *Info = ExplicitInfo.dyn_cast<ExplicitInstantiationInfo *>();
  if (!Info) {
    // Don't allocate if the location is invalid.
    if (Loc.isInvalid())
      return;
    Info = new (getASTContext()) ExplicitInstantiationInfo;
    Info->TemplateArgsAsWritten = getTemplateArgsAsWritten();
    ExplicitInfo = Info;
  }
  Info->TemplateKeywordLoc = Loc;
}

//===----------------------------------------------------------------------===//
// VarTemplatePartialSpecializationDecl Implementation
//===----------------------------------------------------------------------===//

void VarTemplatePartialSpecializationDecl::anchor() {}

VarTemplatePartialSpecializationDecl::VarTemplatePartialSpecializationDecl(
    ASTContext &Context, DeclContext *DC, SourceLocation StartLoc,
    SourceLocation IdLoc, TemplateParameterList *Params,
    VarTemplateDecl *SpecializedTemplate, QualType T, TypeSourceInfo *TInfo,
    StorageClass S, ArrayRef<TemplateArgument> Args)
    : VarTemplateSpecializationDecl(VarTemplatePartialSpecialization, Context,
                                    DC, StartLoc, IdLoc, SpecializedTemplate, T,
                                    TInfo, S, Args),
      TemplateParams(Params), InstantiatedFromMember(nullptr, false) {
  if (AdoptTemplateParameterList(Params, DC))
    setInvalidDecl();
}

VarTemplatePartialSpecializationDecl *
VarTemplatePartialSpecializationDecl::Create(
    ASTContext &Context, DeclContext *DC, SourceLocation StartLoc,
    SourceLocation IdLoc, TemplateParameterList *Params,
    VarTemplateDecl *SpecializedTemplate, QualType T, TypeSourceInfo *TInfo,
    StorageClass S, ArrayRef<TemplateArgument> Args) {
  auto *Result = new (Context, DC) VarTemplatePartialSpecializationDecl(
      Context, DC, StartLoc, IdLoc, Params, SpecializedTemplate, T, TInfo, S,
      Args);
  Result->setSpecializationKind(TSK_ExplicitSpecialization);
  return Result;
}

VarTemplatePartialSpecializationDecl *
VarTemplatePartialSpecializationDecl::CreateDeserialized(ASTContext &C,
                                                         GlobalDeclID ID) {
  return new (C, ID) VarTemplatePartialSpecializationDecl(C);
}

SourceRange VarTemplatePartialSpecializationDecl::getSourceRange() const {
  if (const VarTemplatePartialSpecializationDecl *MT =
          getInstantiatedFromMember();
      MT && !isMemberSpecialization())
    return MT->getSourceRange();
  SourceRange Range = VarTemplateSpecializationDecl::getSourceRange();
  if (const TemplateParameterList *TPL = getTemplateParameters();
      TPL && !getNumTemplateParameterLists())
    Range.setBegin(TPL->getTemplateLoc());
  return Range;
}

static TemplateParameterList *
createMakeIntegerSeqParameterList(const ASTContext &C, DeclContext *DC) {
  // typename T
  auto *T = TemplateTypeParmDecl::Create(
      C, DC, SourceLocation(), SourceLocation(), /*Depth=*/1, /*Position=*/0,
      /*Id=*/nullptr, /*Typename=*/true, /*ParameterPack=*/false,
      /*HasTypeConstraint=*/false);
  T->setImplicit(true);

  // T ...Ints
  TypeSourceInfo *TI =
      C.getTrivialTypeSourceInfo(QualType(T->getTypeForDecl(), 0));
  auto *N = NonTypeTemplateParmDecl::Create(
      C, DC, SourceLocation(), SourceLocation(), /*Depth=*/0, /*Position=*/1,
      /*Id=*/nullptr, TI->getType(), /*ParameterPack=*/true, TI);
  N->setImplicit(true);

  // <typename T, T ...Ints>
  NamedDecl *P[2] = {T, N};
  auto *TPL = TemplateParameterList::Create(
      C, SourceLocation(), SourceLocation(), P, SourceLocation(), nullptr);

  // template <typename T, ...Ints> class IntSeq
  auto *TemplateTemplateParm = TemplateTemplateParmDecl::Create(
      C, DC, SourceLocation(), /*Depth=*/0, /*Position=*/0,
      /*ParameterPack=*/false, /*Id=*/nullptr, /*Typename=*/false, TPL);
  TemplateTemplateParm->setImplicit(true);

  // typename T
  auto *TemplateTypeParm = TemplateTypeParmDecl::Create(
      C, DC, SourceLocation(), SourceLocation(), /*Depth=*/0, /*Position=*/1,
      /*Id=*/nullptr, /*Typename=*/true, /*ParameterPack=*/false,
      /*HasTypeConstraint=*/false);
  TemplateTypeParm->setImplicit(true);

  // T N
  TypeSourceInfo *TInfo = C.getTrivialTypeSourceInfo(
      QualType(TemplateTypeParm->getTypeForDecl(), 0));
  auto *NonTypeTemplateParm = NonTypeTemplateParmDecl::Create(
      C, DC, SourceLocation(), SourceLocation(), /*Depth=*/0, /*Position=*/2,
      /*Id=*/nullptr, TInfo->getType(), /*ParameterPack=*/false, TInfo);
  NamedDecl *Params[] = {TemplateTemplateParm, TemplateTypeParm,
                         NonTypeTemplateParm};

  // template <template <typename T, T ...Ints> class IntSeq, typename T, T N>
  return TemplateParameterList::Create(C, SourceLocation(), SourceLocation(),
                                       Params, SourceLocation(), nullptr);
}

static TemplateParameterList *
createTypePackElementParameterList(const ASTContext &C, DeclContext *DC) {
  // std::size_t Index
  TypeSourceInfo *TInfo = C.getTrivialTypeSourceInfo(C.getSizeType());
  auto *Index = NonTypeTemplateParmDecl::Create(
      C, DC, SourceLocation(), SourceLocation(), /*Depth=*/0, /*Position=*/0,
      /*Id=*/nullptr, TInfo->getType(), /*ParameterPack=*/false, TInfo);

  // typename ...T
  auto *Ts = TemplateTypeParmDecl::Create(
      C, DC, SourceLocation(), SourceLocation(), /*Depth=*/0, /*Position=*/1,
      /*Id=*/nullptr, /*Typename=*/true, /*ParameterPack=*/true,
      /*HasTypeConstraint=*/false);
  Ts->setImplicit(true);

  // template <std::size_t Index, typename ...T>
  NamedDecl *Params[] = {Index, Ts};
  return TemplateParameterList::Create(C, SourceLocation(), SourceLocation(),
                                       llvm::ArrayRef(Params), SourceLocation(),
                                       nullptr);
}

static TemplateParameterList *createBuiltinTemplateParameterList(
    const ASTContext &C, DeclContext *DC, BuiltinTemplateKind BTK) {
  switch (BTK) {
  case BTK__make_integer_seq:
    return createMakeIntegerSeqParameterList(C, DC);
  case BTK__type_pack_element:
    return createTypePackElementParameterList(C, DC);
  }

  llvm_unreachable("unhandled BuiltinTemplateKind!");
}

void BuiltinTemplateDecl::anchor() {}

BuiltinTemplateDecl::BuiltinTemplateDecl(const ASTContext &C, DeclContext *DC,
                                         DeclarationName Name,
                                         BuiltinTemplateKind BTK)
    : TemplateDecl(BuiltinTemplate, DC, SourceLocation(), Name,
                   createBuiltinTemplateParameterList(C, DC, BTK)),
      BTK(BTK) {}

TemplateParamObjectDecl *TemplateParamObjectDecl::Create(const ASTContext &C,
                                                         QualType T,
                                                         const APValue &V) {
  DeclContext *DC = C.getTranslationUnitDecl();
  auto *TPOD = new (C, DC) TemplateParamObjectDecl(DC, T, V);
  C.addDestruction(&TPOD->Value);
  return TPOD;
}

TemplateParamObjectDecl *
TemplateParamObjectDecl::CreateDeserialized(ASTContext &C, GlobalDeclID ID) {
  auto *TPOD = new (C, ID) TemplateParamObjectDecl(nullptr, QualType(), APValue());
  C.addDestruction(&TPOD->Value);
  return TPOD;
}

void TemplateParamObjectDecl::printName(llvm::raw_ostream &OS,
                                        const PrintingPolicy &Policy) const {
  OS << "<template param ";
  printAsExpr(OS, Policy);
  OS << ">";
}

void TemplateParamObjectDecl::printAsExpr(llvm::raw_ostream &OS) const {
  printAsExpr(OS, getASTContext().getPrintingPolicy());
}

void TemplateParamObjectDecl::printAsExpr(llvm::raw_ostream &OS,
                                          const PrintingPolicy &Policy) const {
  getType().getUnqualifiedType().print(OS, Policy);
  printAsInit(OS, Policy);
}

void TemplateParamObjectDecl::printAsInit(llvm::raw_ostream &OS) const {
  printAsInit(OS, getASTContext().getPrintingPolicy());
}

void TemplateParamObjectDecl::printAsInit(llvm::raw_ostream &OS,
                                          const PrintingPolicy &Policy) const {
  getValue().printPretty(OS, Policy, getType(), &getASTContext());
}

TemplateParameterList *clang::getReplacedTemplateParameterList(Decl *D) {
  switch (D->getKind()) {
  case Decl::Kind::CXXRecord:
    return cast<CXXRecordDecl>(D)
        ->getDescribedTemplate()
        ->getTemplateParameters();
  case Decl::Kind::ClassTemplate:
    return cast<ClassTemplateDecl>(D)->getTemplateParameters();
  case Decl::Kind::ClassTemplateSpecialization: {
    const auto *CTSD = cast<ClassTemplateSpecializationDecl>(D);
    auto P = CTSD->getSpecializedTemplateOrPartial();
    if (const auto *CTPSD =
            P.dyn_cast<ClassTemplatePartialSpecializationDecl *>())
      return CTPSD->getTemplateParameters();
    return cast<ClassTemplateDecl *>(P)->getTemplateParameters();
  }
  case Decl::Kind::ClassTemplatePartialSpecialization:
    return cast<ClassTemplatePartialSpecializationDecl>(D)
        ->getTemplateParameters();
  case Decl::Kind::TypeAliasTemplate:
    return cast<TypeAliasTemplateDecl>(D)->getTemplateParameters();
  case Decl::Kind::BuiltinTemplate:
    return cast<BuiltinTemplateDecl>(D)->getTemplateParameters();
  case Decl::Kind::CXXDeductionGuide:
  case Decl::Kind::CXXConversion:
  case Decl::Kind::CXXConstructor:
  case Decl::Kind::CXXDestructor:
  case Decl::Kind::CXXMethod:
  case Decl::Kind::Function:
    return cast<FunctionDecl>(D)
        ->getTemplateSpecializationInfo()
        ->getTemplate()
        ->getTemplateParameters();
  case Decl::Kind::FunctionTemplate:
    return cast<FunctionTemplateDecl>(D)->getTemplateParameters();
  case Decl::Kind::VarTemplate:
    return cast<VarTemplateDecl>(D)->getTemplateParameters();
  case Decl::Kind::VarTemplateSpecialization: {
    const auto *VTSD = cast<VarTemplateSpecializationDecl>(D);
    auto P = VTSD->getSpecializedTemplateOrPartial();
    if (const auto *VTPSD =
            P.dyn_cast<VarTemplatePartialSpecializationDecl *>())
      return VTPSD->getTemplateParameters();
    return cast<VarTemplateDecl *>(P)->getTemplateParameters();
  }
  case Decl::Kind::VarTemplatePartialSpecialization:
    return cast<VarTemplatePartialSpecializationDecl>(D)
        ->getTemplateParameters();
  case Decl::Kind::TemplateTemplateParm:
    return cast<TemplateTemplateParmDecl>(D)->getTemplateParameters();
  case Decl::Kind::Concept:
    return cast<ConceptDecl>(D)->getTemplateParameters();
  default:
    llvm_unreachable("Unhandled templated declaration kind");
  }
}<|MERGE_RESOLUTION|>--- conflicted
+++ resolved
@@ -1024,7 +1024,6 @@
       Range.setEnd(Args->getRAngleLoc());
     return Range;
   }
-<<<<<<< HEAD
   }
   llvm_unreachable("unhandled template specialization kind");
 }
@@ -1053,36 +1052,6 @@
     Info->TemplateArgsAsWritten = getTemplateArgsAsWritten();
     ExplicitInfo = Info;
   }
-=======
-  }
-  llvm_unreachable("unhandled template specialization kind");
-}
-
-void ClassTemplateSpecializationDecl::setExternKeywordLoc(SourceLocation Loc) {
-  auto *Info = ExplicitInfo.dyn_cast<ExplicitInstantiationInfo *>();
-  if (!Info) {
-    // Don't allocate if the location is invalid.
-    if (Loc.isInvalid())
-      return;
-    Info = new (getASTContext()) ExplicitInstantiationInfo;
-    Info->TemplateArgsAsWritten = getTemplateArgsAsWritten();
-    ExplicitInfo = Info;
-  }
-  Info->ExternKeywordLoc = Loc;
-}
-
-void ClassTemplateSpecializationDecl::setTemplateKeywordLoc(
-    SourceLocation Loc) {
-  auto *Info = ExplicitInfo.dyn_cast<ExplicitInstantiationInfo *>();
-  if (!Info) {
-    // Don't allocate if the location is invalid.
-    if (Loc.isInvalid())
-      return;
-    Info = new (getASTContext()) ExplicitInstantiationInfo;
-    Info->TemplateArgsAsWritten = getTemplateArgsAsWritten();
-    ExplicitInfo = Info;
-  }
->>>>>>> 97025bd9
   Info->TemplateKeywordLoc = Loc;
 }
 
@@ -1451,7 +1420,6 @@
         return Definition->getSourceRange();
     }
     return VTD->getCanonicalDecl()->getSourceRange();
-<<<<<<< HEAD
   }
   case TSK_ExplicitSpecialization: {
     SourceRange Range = VarDecl::getSourceRange();
@@ -1472,28 +1440,6 @@
       Range.setEnd(Args->getRAngleLoc());
     return Range;
   }
-=======
-  }
-  case TSK_ExplicitSpecialization: {
-    SourceRange Range = VarDecl::getSourceRange();
-    if (const ASTTemplateArgumentListInfo *Args = getTemplateArgsAsWritten();
-        !hasInit() && Args)
-      Range.setEnd(Args->getRAngleLoc());
-    return Range;
-  }
-  case TSK_ExplicitInstantiationDeclaration:
-  case TSK_ExplicitInstantiationDefinition: {
-    SourceRange Range = VarDecl::getSourceRange();
-    if (SourceLocation ExternKW = getExternKeywordLoc(); ExternKW.isValid())
-      Range.setBegin(ExternKW);
-    else if (SourceLocation TemplateKW = getTemplateKeywordLoc();
-             TemplateKW.isValid())
-      Range.setBegin(TemplateKW);
-    if (const ASTTemplateArgumentListInfo *Args = getTemplateArgsAsWritten())
-      Range.setEnd(Args->getRAngleLoc());
-    return Range;
-  }
->>>>>>> 97025bd9
   }
   llvm_unreachable("unhandled template specialization kind");
 }
