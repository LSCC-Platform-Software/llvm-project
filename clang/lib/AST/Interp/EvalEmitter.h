--- conflicted
+++ resolved
@@ -55,12 +55,8 @@
 
   /// Methods implemented by the compiler.
   virtual bool visitExpr(const Expr *E) = 0;
-<<<<<<< HEAD
-  virtual bool visitDecl(const VarDecl *VD) = 0;
-=======
   virtual bool visitDecl(const VarDecl *VD, bool ConstantContext) = 0;
   virtual bool visitFunc(const FunctionDecl *F) = 0;
->>>>>>> 4ae23bcc
 
   /// Emits jumps.
   bool jumpTrue(const LabelTy &Label);
@@ -113,6 +109,8 @@
     return reinterpret_cast<Block *>(It->second.get());
   }
 
+  void updateGlobalTemporaries();
+
   // The emitter always tracks the current instruction and sets OpPC to a token
   // value which is mapped to the location of the opcode being evaluated.
   CodePtr OpPC;
