--- conflicted
+++ resolved
@@ -29,15 +29,10 @@
 using B = X<S>;
 // CHECK:      TypeAliasDecl
 // CHECK-NEXT: `-ElaboratedType {{.*}} 'X<S>' sugar
-<<<<<<< HEAD
-// CHECK-NEXT:   `-TemplateSpecializationType {{.*}} 'X<S>' sugar X
-// CHECK-NEXT:     |-TemplateArgument template 'S'
-=======
 // CHECK-NEXT:   `-TemplateSpecializationType {{.*}} 'X<S>' sugar
 // CHECK-NEXT:     |-name:  'X' qualified
 // CHECK-NEXT:     | `-ClassTemplateDecl {{.+}} X
 // CHECK-NEXT:     |-TemplateArgument template 'S':'ns::S' qualified
->>>>>>> e9954ec0
 // CHECK-NEXT:     | |-UsingShadowDecl {{.*}} implicit ClassTemplate {{.*}} 'S'
 // CHECK-NEXT:     | `-target: ClassTemplateDecl {{.*}} S
 // CHECK-NEXT:     `-RecordType {{.*}} 'X<ns::S>'
