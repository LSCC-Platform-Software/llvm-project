set(TARGET_LIBC_ENTRYPOINTS
    # ctype.h entrypoints
    libc.src.ctype.isalnum
    libc.src.ctype.isalpha
    libc.src.ctype.isascii
    libc.src.ctype.isblank
    libc.src.ctype.iscntrl
    libc.src.ctype.isdigit
    libc.src.ctype.isgraph
    libc.src.ctype.islower
    libc.src.ctype.isprint
    libc.src.ctype.ispunct
    libc.src.ctype.isspace
    libc.src.ctype.isupper
    libc.src.ctype.isxdigit
    libc.src.ctype.toascii
    libc.src.ctype.tolower
    libc.src.ctype.toupper

    # errno.h entrypoints
    libc.src.errno.errno

    # fcntl.h entrypoints
    libc.src.fcntl.creat
    libc.src.fcntl.fcntl
    libc.src.fcntl.open
    libc.src.fcntl.openat

    # sched.h entrypoints
    libc.src.sched.sched_get_priority_max
    libc.src.sched.sched_get_priority_min
    libc.src.sched.sched_getaffinity
    libc.src.sched.sched_getparam
    libc.src.sched.sched_getscheduler
    libc.src.sched.sched_rr_get_interval
    libc.src.sched.sched_setaffinity
    libc.src.sched.sched_setparam
    libc.src.sched.sched_setscheduler
    libc.src.sched.sched_yield

    # string.h entrypoints
    libc.src.string.bcmp
    libc.src.string.bcopy
    libc.src.string.bzero
    libc.src.string.index
    libc.src.string.memccpy
    libc.src.string.memchr
    libc.src.string.memcmp
    libc.src.string.memcpy
    libc.src.string.memmem
    libc.src.string.memmove
    libc.src.string.mempcpy
    libc.src.string.memrchr
    libc.src.string.memset
    libc.src.string.memset_explicit
    libc.src.string.rindex
    libc.src.string.stpcpy
    libc.src.string.stpncpy
    libc.src.string.strcasecmp
    libc.src.string.strcasestr
    libc.src.string.strcat
    libc.src.string.strchr
    libc.src.string.strchrnul
    libc.src.string.strcmp
    libc.src.string.strcpy
    libc.src.string.strcspn
    libc.src.string.strdup
    libc.src.string.strerror
    libc.src.string.strerror_r
    libc.src.string.strlcat
    libc.src.string.strlcpy
    libc.src.string.strlen
    libc.src.string.strncasecmp
    libc.src.string.strncat
    libc.src.string.strncmp
    libc.src.string.strncpy
    libc.src.string.strndup
    libc.src.string.strnlen
    libc.src.string.strpbrk
    libc.src.string.strrchr
    libc.src.string.strsep
    libc.src.string.strsignal
    libc.src.string.strspn
    libc.src.string.strstr
    libc.src.string.strtok
    libc.src.string.strtok_r

    # inttypes.h entrypoints
    libc.src.inttypes.imaxabs
    libc.src.inttypes.imaxdiv
    libc.src.inttypes.strtoimax
    libc.src.inttypes.strtoumax

    # stdbit.h entrypoints
    libc.src.stdbit.stdc_bit_ceil_uc
    libc.src.stdbit.stdc_bit_ceil_ui
    libc.src.stdbit.stdc_bit_ceil_ul
    libc.src.stdbit.stdc_bit_ceil_ull
    libc.src.stdbit.stdc_bit_ceil_us
    libc.src.stdbit.stdc_bit_floor_uc
    libc.src.stdbit.stdc_bit_floor_ui
    libc.src.stdbit.stdc_bit_floor_ul
    libc.src.stdbit.stdc_bit_floor_ull
    libc.src.stdbit.stdc_bit_floor_us
    libc.src.stdbit.stdc_bit_width_uc
    libc.src.stdbit.stdc_bit_width_ui
    libc.src.stdbit.stdc_bit_width_ul
    libc.src.stdbit.stdc_bit_width_ull
    libc.src.stdbit.stdc_bit_width_us
    libc.src.stdbit.stdc_count_ones_uc
    libc.src.stdbit.stdc_count_ones_ui
    libc.src.stdbit.stdc_count_ones_ul
    libc.src.stdbit.stdc_count_ones_ull
    libc.src.stdbit.stdc_count_ones_us
    libc.src.stdbit.stdc_count_zeros_uc
    libc.src.stdbit.stdc_count_zeros_ui
    libc.src.stdbit.stdc_count_zeros_ul
    libc.src.stdbit.stdc_count_zeros_ull
    libc.src.stdbit.stdc_count_zeros_us
    libc.src.stdbit.stdc_first_leading_one_uc
    libc.src.stdbit.stdc_first_leading_one_ui
    libc.src.stdbit.stdc_first_leading_one_ul
    libc.src.stdbit.stdc_first_leading_one_ull
    libc.src.stdbit.stdc_first_leading_one_us
    libc.src.stdbit.stdc_first_leading_zero_uc
    libc.src.stdbit.stdc_first_leading_zero_ui
    libc.src.stdbit.stdc_first_leading_zero_ul
    libc.src.stdbit.stdc_first_leading_zero_ull
    libc.src.stdbit.stdc_first_leading_zero_us
    libc.src.stdbit.stdc_first_trailing_one_uc
    libc.src.stdbit.stdc_first_trailing_one_ui
    libc.src.stdbit.stdc_first_trailing_one_ul
    libc.src.stdbit.stdc_first_trailing_one_ull
    libc.src.stdbit.stdc_first_trailing_one_us
    libc.src.stdbit.stdc_first_trailing_zero_uc
    libc.src.stdbit.stdc_first_trailing_zero_ui
    libc.src.stdbit.stdc_first_trailing_zero_ul
    libc.src.stdbit.stdc_first_trailing_zero_ull
    libc.src.stdbit.stdc_first_trailing_zero_us
    libc.src.stdbit.stdc_has_single_bit_uc
    libc.src.stdbit.stdc_has_single_bit_ui
    libc.src.stdbit.stdc_has_single_bit_ul
    libc.src.stdbit.stdc_has_single_bit_ull
    libc.src.stdbit.stdc_has_single_bit_us
    libc.src.stdbit.stdc_leading_ones_uc
    libc.src.stdbit.stdc_leading_ones_ui
    libc.src.stdbit.stdc_leading_ones_ul
    libc.src.stdbit.stdc_leading_ones_ull
    libc.src.stdbit.stdc_leading_ones_us
    libc.src.stdbit.stdc_leading_zeros_uc
    libc.src.stdbit.stdc_leading_zeros_ui
    libc.src.stdbit.stdc_leading_zeros_ul
    libc.src.stdbit.stdc_leading_zeros_ull
    libc.src.stdbit.stdc_leading_zeros_us
    libc.src.stdbit.stdc_trailing_ones_uc
    libc.src.stdbit.stdc_trailing_ones_ui
    libc.src.stdbit.stdc_trailing_ones_ul
    libc.src.stdbit.stdc_trailing_ones_ull
    libc.src.stdbit.stdc_trailing_ones_us
    libc.src.stdbit.stdc_trailing_zeros_uc
    libc.src.stdbit.stdc_trailing_zeros_ui
    libc.src.stdbit.stdc_trailing_zeros_ul
    libc.src.stdbit.stdc_trailing_zeros_ull
    libc.src.stdbit.stdc_trailing_zeros_us

    # stdlib.h entrypoints
    libc.src.stdlib.abs
    libc.src.stdlib.atof
    libc.src.stdlib.atoi
    libc.src.stdlib.atol
    libc.src.stdlib.atoll
    libc.src.stdlib.bsearch
    libc.src.stdlib.div
    libc.src.stdlib.labs
    libc.src.stdlib.ldiv
    libc.src.stdlib.llabs
    libc.src.stdlib.lldiv
    libc.src.stdlib.qsort
    libc.src.stdlib.qsort_r
    libc.src.stdlib.rand
    libc.src.stdlib.srand
    libc.src.stdlib.strtod
    libc.src.stdlib.strtof
    libc.src.stdlib.strtol
    libc.src.stdlib.strtold
    libc.src.stdlib.strtoll
    libc.src.stdlib.strtoul
    libc.src.stdlib.strtoull

    # stdlib.h external entrypoints
    libc.src.stdlib.aligned_alloc
    libc.src.stdlib.calloc
    libc.src.stdlib.free
    libc.src.stdlib.malloc
    libc.src.stdlib.realloc

    # stdio.h entrypoints
    libc.src.stdio.fdopen
    #libc.src.stdio.fscanf
    libc.src.stdio.remove
    libc.src.stdio.rename
    libc.src.stdio.snprintf
    libc.src.stdio.sprintf
    #libc.src.stdio.scanf
    #libc.src.stdio.sscanf
    libc.src.stdio.vsnprintf
    libc.src.stdio.vsprintf

    # sys/mman.h entrypoints
    libc.src.sys.mman.madvise
    libc.src.sys.mman.mincore
    libc.src.sys.mman.mlock
    libc.src.sys.mman.mlock2
    libc.src.sys.mman.mlockall
    libc.src.sys.mman.mmap
    libc.src.sys.mman.mprotect
    libc.src.sys.mman.msync
    libc.src.sys.mman.munlock
    libc.src.sys.mman.munlockall
    libc.src.sys.mman.munmap
    libc.src.sys.mman.posix_madvise
    libc.src.sys.mman.shm_open
    libc.src.sys.mman.shm_unlink

    # sys/random.h entrypoints
    libc.src.sys.random.getrandom

    # sys/resource.h entrypoints
    libc.src.sys.resource.getrlimit
    libc.src.sys.resource.setrlimit

    # sys/sendfile entrypoints
    libc.src.sys.sendfile.sendfile

    # sys/stat.h entrypoints
    libc.src.sys.stat.chmod
    libc.src.sys.stat.fchmod
    libc.src.sys.stat.fchmodat
    libc.src.sys.stat.fstat
    libc.src.sys.stat.lstat
    libc.src.sys.stat.mkdir
    libc.src.sys.stat.mkdirat
    libc.src.sys.stat.stat

    # sys/utsname.h entrypoints
    libc.src.sys.utsname.uname

    # sys/wait.h entrypoints
    libc.src.sys.wait.wait
    libc.src.sys.wait.wait4
    libc.src.sys.wait.waitpid

    # sys/prctl.h entrypoints
    libc.src.sys.prctl.prctl

    # sys/auxv.h entrypoints
    libc.src.sys.auxv.getauxval

    # sys/epoll.h entrypoints
    # Disabled due to epoll_wait syscalls not being available on this platform.
    # libc.src.sys.epoll.epoll_wait
    # libc.src.sys.epoll.epoll_pwait
    # libc.src.sys.epoll.epoll_pwait2

    # termios.h entrypoints
    libc.src.termios.cfgetispeed
    libc.src.termios.cfgetospeed
    libc.src.termios.cfsetispeed
    libc.src.termios.cfsetospeed
    libc.src.termios.tcdrain
    libc.src.termios.tcflow
    libc.src.termios.tcflush
    libc.src.termios.tcgetattr
    libc.src.termios.tcgetsid
    libc.src.termios.tcsendbreak
    libc.src.termios.tcsetattr

    # unistd.h entrypoints
    libc.src.unistd.access
    libc.src.unistd.chdir
    libc.src.unistd.close
    libc.src.unistd.dup
    libc.src.unistd.dup2
    libc.src.unistd.dup3
    libc.src.unistd.execve
    libc.src.unistd.fchdir
    libc.src.unistd.fsync
    libc.src.unistd.ftruncate
    libc.src.unistd.getcwd
    libc.src.unistd.geteuid
    libc.src.unistd.getpid
    libc.src.unistd.getppid
    libc.src.unistd.getuid
    libc.src.unistd.isatty
    libc.src.unistd.link
    libc.src.unistd.linkat
    libc.src.unistd.lseek
    libc.src.unistd.pread
    libc.src.unistd.pwrite
    libc.src.unistd.read
    libc.src.unistd.readlink
    libc.src.unistd.readlinkat
    libc.src.unistd.rmdir
    libc.src.unistd.symlink
    libc.src.unistd.symlinkat
    libc.src.unistd.sysconf
    libc.src.unistd.truncate
    libc.src.unistd.unlink
    libc.src.unistd.unlinkat
    libc.src.unistd.write
)

set(TARGET_LIBM_ENTRYPOINTS
    # fenv.h entrypoints
    libc.src.fenv.feclearexcept
    libc.src.fenv.fedisableexcept
    libc.src.fenv.feenableexcept
    libc.src.fenv.fegetenv
    libc.src.fenv.fegetexcept
    libc.src.fenv.fegetexceptflag
    libc.src.fenv.fegetround
    libc.src.fenv.feholdexcept
    libc.src.fenv.feraiseexcept
    libc.src.fenv.fesetenv
    libc.src.fenv.fesetexcept
    libc.src.fenv.fesetexceptflag
    libc.src.fenv.fesetround
    libc.src.fenv.fetestexcept
    libc.src.fenv.fetestexceptflag
    libc.src.fenv.feupdateenv

    # math.h entrypoints
    libc.src.math.acosf
    libc.src.math.acoshf
    libc.src.math.asinf
    libc.src.math.asinhf
    libc.src.math.atan2f
    libc.src.math.atanf
    libc.src.math.atanhf
    libc.src.math.ceil
    libc.src.math.ceilf
    libc.src.math.ceill
    libc.src.math.copysign
    libc.src.math.copysignf
    libc.src.math.copysignl
    libc.src.math.cos
    libc.src.math.cosf
    libc.src.math.coshf
    libc.src.math.erff
    libc.src.math.exp
    libc.src.math.exp10
    libc.src.math.exp10f
    libc.src.math.exp2
    libc.src.math.exp2f
    libc.src.math.expf
    libc.src.math.expm1
    libc.src.math.expm1f
    libc.src.math.fabs
    libc.src.math.fabsf
    libc.src.math.fabsl
    libc.src.math.fdim
    libc.src.math.fdimf
    libc.src.math.fdiml
    libc.src.math.floor
    libc.src.math.floorf
    libc.src.math.floorl
    libc.src.math.fma
    libc.src.math.fmaf
    libc.src.math.fmax
    libc.src.math.fmaxf
    libc.src.math.fmaximum
    libc.src.math.fmaximum_mag
    libc.src.math.fmaximum_mag_num
    libc.src.math.fmaximum_mag_numf
    libc.src.math.fmaximum_mag_numl
    libc.src.math.fmaximum_magf
    libc.src.math.fmaximum_magl
    libc.src.math.fmaximum_num
    libc.src.math.fmaximum_numf
    libc.src.math.fmaximum_numl
    libc.src.math.fmaximumf
    libc.src.math.fmaximuml
    libc.src.math.fmaxl
    libc.src.math.fmin
    libc.src.math.fminf
    libc.src.math.fminimum
    libc.src.math.fminimum_mag
    libc.src.math.fminimum_mag_num
    libc.src.math.fminimum_mag_numf
    libc.src.math.fminimum_mag_numl
    libc.src.math.fminimum_magf
    libc.src.math.fminimum_magl
    libc.src.math.fminimum_num
    libc.src.math.fminimum_numf
    libc.src.math.fminimum_numl
    libc.src.math.fminimumf
    libc.src.math.fminimuml
    libc.src.math.fminl
    libc.src.math.fmod
    libc.src.math.fmodf
    libc.src.math.fmodl
    libc.src.math.fmul
    libc.src.math.frexp
    libc.src.math.frexpf
    libc.src.math.frexpl
    libc.src.math.fromfp
    libc.src.math.fromfpf
    libc.src.math.fromfpl
    libc.src.math.fromfpx
    libc.src.math.fromfpxf
    libc.src.math.fromfpxl
    libc.src.math.hypot
    libc.src.math.hypotf
    libc.src.math.ilogb
    libc.src.math.ilogbf
    libc.src.math.ilogbl
    libc.src.math.ldexp
    libc.src.math.ldexpf
    libc.src.math.ldexpl
    libc.src.math.llogb
    libc.src.math.llogbf
    libc.src.math.llogbl
    libc.src.math.llrint
    libc.src.math.llrintf
    libc.src.math.llrintl
    libc.src.math.llround
    libc.src.math.llroundf
    libc.src.math.llroundl
    libc.src.math.log
    libc.src.math.log10
    libc.src.math.log10f
    libc.src.math.log1p
    libc.src.math.log1pf
    libc.src.math.log2
    libc.src.math.log2f
    libc.src.math.logb
    libc.src.math.logbf
    libc.src.math.logbl
    libc.src.math.logf
    libc.src.math.lrint
    libc.src.math.lrintf
    libc.src.math.lrintl
    libc.src.math.lround
    libc.src.math.lroundf
    libc.src.math.lroundl
    libc.src.math.modf
    libc.src.math.modff
    libc.src.math.modfl
    libc.src.math.nan
    libc.src.math.nanf
    libc.src.math.nanl
    libc.src.math.nearbyint
    libc.src.math.nearbyintf
    libc.src.math.nearbyintl
    libc.src.math.nextafter
    libc.src.math.nextafterf
    libc.src.math.nextafterl
    libc.src.math.nextdown
    libc.src.math.nextdownf
    libc.src.math.nextdownl
    libc.src.math.nexttoward
    libc.src.math.nexttowardf
    libc.src.math.nexttowardl
    libc.src.math.nextup
    libc.src.math.nextupf
    libc.src.math.nextupl
    libc.src.math.powf
    libc.src.math.remainder
    libc.src.math.remainderf
    libc.src.math.remainderl
    libc.src.math.remquo
    libc.src.math.remquof
    libc.src.math.remquol
    libc.src.math.rint
    libc.src.math.rintf
    libc.src.math.rintl
    libc.src.math.round
    libc.src.math.roundf
    libc.src.math.roundl
    libc.src.math.scalbn
    libc.src.math.scalbnf
    libc.src.math.scalbnl
    libc.src.math.sin
    libc.src.math.sincos
    libc.src.math.sincosf
    libc.src.math.sinf
    libc.src.math.sinhf
    libc.src.math.sinpif
    libc.src.math.sqrt
    libc.src.math.sqrtf
    libc.src.math.sqrtl
    libc.src.math.tanf
    libc.src.math.tanhf
    libc.src.math.trunc
    libc.src.math.truncf
    libc.src.math.truncl
    libc.src.math.ufromfp
    libc.src.math.ufromfpf
    libc.src.math.ufromfpl
    libc.src.math.ufromfpx
    libc.src.math.ufromfpxf
    libc.src.math.ufromfpxl
)

if(LIBC_TYPES_HAS_FLOAT16)
  list(APPEND TARGET_LIBM_ENTRYPOINTS
    # math.h C23 _Float16 entrypoints
    libc.src.math.canonicalizef16
    libc.src.math.ceilf16
    libc.src.math.copysignf16
<<<<<<< HEAD
=======
    libc.src.math.f16add
    libc.src.math.f16addf
>>>>>>> 76c84e70
    libc.src.math.f16div
    libc.src.math.f16divf
    libc.src.math.f16fmaf
    libc.src.math.f16sqrt
    libc.src.math.f16sqrtf
    libc.src.math.f16sub
    libc.src.math.f16subf
    libc.src.math.fabsf16
    libc.src.math.fdimf16
    libc.src.math.floorf16
    libc.src.math.fmaxf16
    libc.src.math.fmaximum_mag_numf16
    libc.src.math.fmaximum_magf16
    libc.src.math.fmaximum_numf16
    libc.src.math.fmaximumf16
    libc.src.math.fminf16
    libc.src.math.fminimum_mag_numf16
    libc.src.math.fminimum_magf16
    libc.src.math.fminimum_numf16
    libc.src.math.fminimumf16
    libc.src.math.frexpf16
    libc.src.math.fromfpf16
    libc.src.math.fromfpxf16
    libc.src.math.getpayloadf16
    libc.src.math.ilogbf16
    libc.src.math.ldexpf16
    libc.src.math.llogbf16
    libc.src.math.llrintf16
    libc.src.math.llroundf16
    libc.src.math.logbf16
    libc.src.math.lrintf16
    libc.src.math.lroundf16
    # libc.src.math.modff16
    libc.src.math.nanf16
    libc.src.math.nearbyintf16
    libc.src.math.nextafterf16
    libc.src.math.nextdownf16
    # Temporarily disable nexttowardf16 on aarch64 because the conversion
    # between _Float16 and long double will crash clang-11.  This is fixed in
    # clang-12 and after: https://godbolt.org/z/8ceT9454c
    # libc.src.math.nexttowardf16
    libc.src.math.nextupf16
    libc.src.math.remainderf16
    libc.src.math.remquof16
    libc.src.math.rintf16
    libc.src.math.roundevenf16
    libc.src.math.roundf16
    libc.src.math.scalblnf16
    libc.src.math.scalbnf16
    libc.src.math.setpayloadf16
    libc.src.math.setpayloadsigf16
    libc.src.math.totalorderf16
    libc.src.math.totalordermagf16
    libc.src.math.truncf16
    libc.src.math.ufromfpf16
    libc.src.math.ufromfpxf16
  )
endif()

if(LIBC_TYPES_HAS_FLOAT128)
  list(APPEND TARGET_LIBM_ENTRYPOINTS
    # math.h C23 _Float128 entrypoints
    libc.src.math.ceilf128
    libc.src.math.copysignf128
    libc.src.math.fabsf128
    libc.src.math.fdimf128
    libc.src.math.floorf128
    libc.src.math.fmaxf128
    libc.src.math.fmaximum_mag_numf128
    libc.src.math.fmaximum_magf128
    libc.src.math.fmaximum_numf128
    libc.src.math.fmaximumf128
    libc.src.math.fminf128
    libc.src.math.fminimum_mag_numf128
    libc.src.math.fminimum_magf128
    libc.src.math.fminimum_numf128
    libc.src.math.fminimumf128
    libc.src.math.fmodf128
    libc.src.math.frexpf128
    libc.src.math.fromfpf128
    libc.src.math.fromfpxf128
    libc.src.math.ilogbf128
    libc.src.math.ldexpf128
    libc.src.math.llogbf128
    libc.src.math.llrintf128
    libc.src.math.llroundf128
    libc.src.math.logbf128
    libc.src.math.lrintf128
    libc.src.math.lroundf128
    libc.src.math.modff128
    libc.src.math.nanf128
    libc.src.math.nearbyintf128
    libc.src.math.nextafterf128
    libc.src.math.nextdownf128
    libc.src.math.nextupf128
    libc.src.math.remquof128
    libc.src.math.rintf128
    libc.src.math.roundf128
    libc.src.math.scalbnf128
    libc.src.math.sqrtf128
    libc.src.math.truncf128
    libc.src.math.ufromfpf128
    libc.src.math.ufromfpxf128
  )
endif()

if(LLVM_LIBC_FULL_BUILD)
  list(APPEND TARGET_LIBC_ENTRYPOINTS
    # compiler entrypoints (no corresponding header)
    libc.src.compiler.__stack_chk_fail

    # network.h entrypoints
    libc.src.network.htonl
    libc.src.network.htons
    libc.src.network.ntohl
    libc.src.network.ntohs

    # pthread.h entrypoints
    libc.src.pthread.pthread_atfork
    libc.src.pthread.pthread_attr_destroy
    libc.src.pthread.pthread_attr_getdetachstate
    libc.src.pthread.pthread_attr_getguardsize
    libc.src.pthread.pthread_attr_getstack
    libc.src.pthread.pthread_attr_getstacksize
    libc.src.pthread.pthread_attr_init
    libc.src.pthread.pthread_attr_setdetachstate
    libc.src.pthread.pthread_attr_setguardsize
    libc.src.pthread.pthread_attr_setstack
    libc.src.pthread.pthread_attr_setstacksize
    libc.src.pthread.pthread_create
    libc.src.pthread.pthread_detach
    libc.src.pthread.pthread_equal
    libc.src.pthread.pthread_exit
    libc.src.pthread.pthread_getname_np
    libc.src.pthread.pthread_getspecific
    libc.src.pthread.pthread_join
    libc.src.pthread.pthread_key_create
    libc.src.pthread.pthread_key_delete
    libc.src.pthread.pthread_mutex_destroy
    libc.src.pthread.pthread_mutex_init
    libc.src.pthread.pthread_mutex_lock
    libc.src.pthread.pthread_mutex_unlock
    libc.src.pthread.pthread_mutexattr_destroy
    libc.src.pthread.pthread_mutexattr_getpshared
    libc.src.pthread.pthread_mutexattr_getrobust
    libc.src.pthread.pthread_mutexattr_gettype
    libc.src.pthread.pthread_mutexattr_init
    libc.src.pthread.pthread_mutexattr_setpshared
    libc.src.pthread.pthread_mutexattr_setrobust
    libc.src.pthread.pthread_mutexattr_settype
    libc.src.pthread.pthread_once
    libc.src.pthread.pthread_rwlock_destroy
    libc.src.pthread.pthread_rwlock_init
    libc.src.pthread.pthread_rwlock_rdlock
    libc.src.pthread.pthread_rwlock_timedrdlock
    libc.src.pthread.pthread_rwlock_timedwrlock
    libc.src.pthread.pthread_rwlock_tryrdlock
    libc.src.pthread.pthread_rwlock_trywrlock
    libc.src.pthread.pthread_rwlock_unlock
    libc.src.pthread.pthread_rwlock_wrlock
    libc.src.pthread.pthread_rwlockattr_destroy
    libc.src.pthread.pthread_rwlockattr_getkind_np
    libc.src.pthread.pthread_rwlockattr_getpshared
    libc.src.pthread.pthread_rwlockattr_init
    libc.src.pthread.pthread_rwlockattr_setkind_np
    libc.src.pthread.pthread_rwlockattr_setpshared
    libc.src.pthread.pthread_self
    libc.src.pthread.pthread_setname_np
    libc.src.pthread.pthread_setspecific

    # sched.h entrypoints
    libc.src.sched.__sched_getcpucount

    # stdio.h entrypoints
    libc.src.stdio.clearerr
    libc.src.stdio.clearerr_unlocked
    libc.src.stdio.fclose
    libc.src.stdio.feof
    libc.src.stdio.feof_unlocked
    libc.src.stdio.ferror
    libc.src.stdio.ferror_unlocked
    libc.src.stdio.fflush
    libc.src.stdio.fgetc
    libc.src.stdio.fileno
    libc.src.stdio.flockfile
    libc.src.stdio.fopen
    libc.src.stdio.fopencookie
    libc.src.stdio.fputc
    libc.src.stdio.fputs
    libc.src.stdio.fread
    libc.src.stdio.fread_unlocked
    libc.src.stdio.fseek
    libc.src.stdio.funlockfile
    libc.src.stdio.fwrite
    libc.src.stdio.fwrite_unlocked
    libc.src.stdio.getchar
    libc.src.stdio.getchar_unlocked
    #TODO: Look into if fprintf can be enabled for overlay on aarch64
    libc.src.stdio.fprintf
    libc.src.stdio.printf
    libc.src.stdio.putc
    libc.src.stdio.putchar
    libc.src.stdio.puts
    libc.src.stdio.stderr
    libc.src.stdio.stdin
    libc.src.stdio.stdout
    libc.src.stdio.vfprintf
    libc.src.stdio.vprintf

    # stdlib.h entrypoints
    libc.src.stdlib._Exit
    libc.src.stdlib.abort
    libc.src.stdlib.atexit
    libc.src.stdlib.exit
    libc.src.stdlib.getenv

    # signal.h entrypoints
    libc.src.signal.kill
    libc.src.signal.raise
    libc.src.signal.sigaction
    libc.src.signal.sigaddset
    libc.src.signal.sigaltstack
    libc.src.signal.sigdelset
    libc.src.signal.sigemptyset
    libc.src.signal.sigfillset
    libc.src.signal.signal
    libc.src.signal.sigprocmask

    # search.h entrypoints
    libc.src.search.hcreate
    libc.src.search.hcreate_r
    libc.src.search.hdestroy
    libc.src.search.hdestroy_r
    libc.src.search.hsearch
    libc.src.search.hsearch_r
    libc.src.search.insque
    libc.src.search.remque

    # threads.h entrypoints
    libc.src.threads.call_once
    libc.src.threads.cnd_broadcast
    libc.src.threads.cnd_destroy
    libc.src.threads.cnd_init
    libc.src.threads.cnd_signal
    libc.src.threads.cnd_wait
    libc.src.threads.mtx_destroy
    libc.src.threads.mtx_init
    libc.src.threads.mtx_lock
    libc.src.threads.mtx_unlock
    libc.src.threads.thrd_create
    libc.src.threads.thrd_current
    libc.src.threads.thrd_detach
    libc.src.threads.thrd_equal
    libc.src.threads.thrd_exit
    libc.src.threads.thrd_join
    libc.src.threads.tss_create
    libc.src.threads.tss_delete
    libc.src.threads.tss_get
    libc.src.threads.tss_set

    # time.h entrypoints
    libc.src.time.asctime
    libc.src.time.asctime_r
    libc.src.time.clock
    libc.src.time.clock_gettime
    libc.src.time.difftime
    libc.src.time.gettimeofday
    libc.src.time.gmtime
    libc.src.time.gmtime_r
    libc.src.time.mktime
    libc.src.time.nanosleep
    libc.src.time.time

    # unistd.h entrypoints
    libc.src.unistd.__llvm_libc_syscall
    libc.src.unistd._exit
    libc.src.unistd.environ
    libc.src.unistd.execv
    libc.src.unistd.fork
    libc.src.unistd.getopt
    libc.src.unistd.optarg
    libc.src.unistd.opterr
    libc.src.unistd.optind
    libc.src.unistd.optopt
    libc.src.unistd.swab

    # sys/select.h entrypoints
    libc.src.sys.select.select
  )
endif()

set(TARGET_LLVMLIBC_ENTRYPOINTS
  ${TARGET_LIBC_ENTRYPOINTS}
  ${TARGET_LIBM_ENTRYPOINTS}
)<|MERGE_RESOLUTION|>--- conflicted
+++ resolved
@@ -508,11 +508,8 @@
     libc.src.math.canonicalizef16
     libc.src.math.ceilf16
     libc.src.math.copysignf16
-<<<<<<< HEAD
-=======
     libc.src.math.f16add
     libc.src.math.f16addf
->>>>>>> 76c84e70
     libc.src.math.f16div
     libc.src.math.f16divf
     libc.src.math.f16fmaf
